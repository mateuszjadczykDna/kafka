--- conflicted
+++ resolved
@@ -33,12 +33,8 @@
 import kafka.metrics.KafkaMetricsGroup
 import kafka.server.checkpoints.LeaderEpochCheckpointFile
 import kafka.server.epoch.LeaderEpochFileCache
-<<<<<<< HEAD
-import kafka.server.{AbstractFetchDataInfo, BrokerTopicStats, FetchDataInfo, LogDirFailureChannel, LogOffsetMetadata}
 import kafka.tier.TierMetadataManager
-=======
-import kafka.server.{BrokerTopicStats, FetchDataInfo, LogDirFailureChannel, LogOffsetMetadata, OffsetAndEpoch}
->>>>>>> 0eacf484
+import kafka.server.{AbstractFetchDataInfo, BrokerTopicStats, FetchDataInfo, LogDirFailureChannel, LogOffsetMetadata, OffsetAndEpoch}
 import kafka.utils._
 import org.apache.kafka.common.errors._
 import org.apache.kafka.common.record.FileRecords.TimestampAndOffset
@@ -306,11 +302,7 @@
     leaderEpochCache.foreach(_.truncateFromEnd(nextOffsetMetadata.messageOffset))
 
     // The earliest leader epoch may not be flushed during a hard failure. Recover it here.
-<<<<<<< HEAD
-    _leaderEpochCache.truncateFromStart(mergedLogStartOffset)
-=======
-    leaderEpochCache.foreach(_.truncateFromStart(logStartOffset))
->>>>>>> 0eacf484
+    leaderEpochCache.foreach(_.truncateFromStart(mergedLogStartOffset))
 
     // Any segment loading or recovery code must not use producerStateManager, so that we can build the full state here
     // from scratch.
@@ -1028,16 +1020,9 @@
         checkIfMemoryMappedBufferClosed()
         if (newLogStartOffset > mergedLogStartOffset) {
           info(s"Incrementing log start offset to $newLogStartOffset")
-<<<<<<< HEAD
-          _leaderEpochCache.truncateFromStart(newLogStartOffset)
+          leaderEpochCache.foreach(_.truncateFromStart(newLogStartOffset))
           producerStateManager.truncateHead(newLogStartOffset)
           updateFirstUnstableOffset(newLogStartOffset)
-=======
-          logStartOffset = newLogStartOffset
-          leaderEpochCache.foreach(_.truncateFromStart(logStartOffset))
-          producerStateManager.truncateHead(logStartOffset)
-          updateFirstUnstableOffset()
->>>>>>> 0eacf484
         }
       }
     }
@@ -1847,12 +1832,7 @@
             activeSegment.truncateTo(targetOffset)
             updateLogEndOffset(targetOffset)
             this.recoveryPoint = math.min(targetOffset, this.recoveryPoint)
-<<<<<<< HEAD
-            _leaderEpochCache.truncateFromEnd(targetOffset)
-=======
-            this.logStartOffset = math.min(targetOffset, this.logStartOffset)
             leaderEpochCache.foreach(_.truncateFromEnd(targetOffset))
->>>>>>> 0eacf484
             loadProducerState(targetOffset, reloadFromCleanShutdown = false)
           }
           true
