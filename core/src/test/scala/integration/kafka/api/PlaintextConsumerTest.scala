/**
  * Licensed to the Apache Software Foundation (ASF) under one or more contributor license agreements. See the NOTICE
  * file distributed with this work for additional information regarding copyright ownership. The ASF licenses this file
  * to You under the Apache License, Version 2.0 (the "License"); you may not use this file except in compliance with the
  * License. You may obtain a copy of the License at
  *
  * http://www.apache.org/licenses/LICENSE-2.0
  *
  * Unless required by applicable law or agreed to in writing, software distributed under the License is distributed on
  * an "AS IS" BASIS, WITHOUT WARRANTIES OR CONDITIONS OF ANY KIND, either express or implied. See the License for the
  * specific language governing permissions and limitations under the License.
  */
package kafka.api

import java.time.Duration
import java.util
import java.util.Arrays.asList
import java.util.regex.Pattern
import java.util.{Collections, Locale, Optional, Properties}

import kafka.log.LogConfig
import kafka.server.KafkaConfig
import kafka.utils.TestUtils
import org.apache.kafka.clients.consumer._
import org.apache.kafka.clients.producer.{KafkaProducer, ProducerConfig, ProducerRecord}
import org.apache.kafka.common.{MetricName, TopicPartition}
import org.apache.kafka.common.errors.{InvalidGroupIdException, InvalidTopicException}
import org.apache.kafka.common.header.Headers
import org.apache.kafka.common.record.{CompressionType, TimestampType}
import org.apache.kafka.common.serialization._
import org.apache.kafka.common.utils.Utils
import org.apache.kafka.test.{MockConsumerInterceptor, MockProducerInterceptor}
import org.junit.Assert._
import org.junit.Test

import scala.collection.JavaConverters._
import scala.collection.mutable.Buffer
import kafka.server.QuotaType
import kafka.server.KafkaServer

/* We have some tests in this class instead of `BaseConsumerTest` in order to keep the build time under control. */
class PlaintextConsumerTest extends BaseConsumerTest {

  @Test
  def testHeaders() {
    val numRecords = 1
    val record = new ProducerRecord(tp.topic, tp.partition, null, "key".getBytes, "value".getBytes)

    record.headers().add("headerKey", "headerValue".getBytes)

    val producer = createProducer()
    producer.send(record)

    val consumer = createConsumer()
    assertEquals(0, consumer.assignment.size)
    consumer.assign(List(tp).asJava)
    assertEquals(1, consumer.assignment.size)

    consumer.seek(tp, 0)
    val records = consumeRecords(consumer = consumer, numRecords = numRecords)

    assertEquals(numRecords, records.size)

    for (i <- 0 until numRecords) {
      val record = records(i)
      val header = record.headers().lastHeader("headerKey")
      assertEquals("headerValue", if (header == null) null else new String(header.value()))
    }
  }

  trait SerializerImpl extends Serializer[Array[Byte]]{
    var serializer = new ByteArraySerializer()

    override def serialize(topic: String, headers: Headers, data: Array[Byte]): Array[Byte] = {
      headers.add("content-type", "application/octet-stream".getBytes)
      serializer.serialize(topic, data)
    }

    override def configure(configs: util.Map[String, _], isKey: Boolean): Unit = serializer.configure(configs, isKey)

    override def close(): Unit = serializer.close()

    override def serialize(topic: String, data: Array[Byte]): Array[Byte] = {
      fail("method should not be invoked")
      null
    }
  }

  trait DeserializerImpl extends Deserializer[Array[Byte]]{
    var deserializer = new ByteArrayDeserializer()

    override def deserialize(topic: String, headers: Headers, data: Array[Byte]): Array[Byte] = {
      val header = headers.lastHeader("content-type")
      assertEquals("application/octet-stream", if (header == null) null else new String(header.value()))
      deserializer.deserialize(topic, data)
    }

    override def configure(configs: util.Map[String, _], isKey: Boolean): Unit = deserializer.configure(configs, isKey)

    override def close(): Unit = deserializer.close()

    override def deserialize(topic: String, data: Array[Byte]): Array[Byte] = {
      fail("method should not be invoked")
      null
    }
  }

  private def testHeadersSerializeDeserialize(serializer: Serializer[Array[Byte]], deserializer: Deserializer[Array[Byte]]): Unit = {
    val numRecords = 1
    val record = new ProducerRecord(tp.topic, tp.partition, null, "key".getBytes, "value".getBytes)

    val producer = createProducer(
      keySerializer = new ByteArraySerializer,
      valueSerializer = serializer)
    producer.send(record)

    val consumer = createConsumer(
      keyDeserializer = new ByteArrayDeserializer,
      valueDeserializer = deserializer)
    assertEquals(0, consumer.assignment.size)
    consumer.assign(List(tp).asJava)
    assertEquals(1, consumer.assignment.size)

    consumer.seek(tp, 0)
    val records = consumeRecords(consumer = consumer, numRecords = numRecords)

    assertEquals(numRecords, records.size)
  }

  @deprecated("poll(Duration) is the replacement", since = "2.0")
  @Test
  def testDeprecatedPollBlocksForAssignment(): Unit = {
    val consumer = createConsumer()
    consumer.subscribe(Set(topic).asJava)
    consumer.poll(0)
    assertEquals(Set(tp, tp2), consumer.assignment().asScala)
  }

  @deprecated("Serializer now includes a default method that provides the headers", since = "2.1")
  @Test
  def testDeprecatedPollBlocksForAssignment(): Unit = {
    val consumer = createConsumer()
    consumer.subscribe(Set(topic).asJava)
    consumer.poll(0)
    assertEquals(Set(tp, tp2), consumer.assignment().asScala)
  }

  @Test
  def testHeadersExtendedSerializerDeserializer(): Unit = {
    val extendedSerializer = new ExtendedSerializer[Array[Byte]] with SerializerImpl

    val extendedDeserializer = new ExtendedDeserializer[Array[Byte]] with DeserializerImpl

    testHeadersSerializeDeserialize(extendedSerializer, extendedDeserializer)
  }

  @Test
  def testHeadersSerializerDeserializer(): Unit = {
    val extendedSerializer = new Serializer[Array[Byte]] with SerializerImpl

    val extendedDeserializer = new Deserializer[Array[Byte]] with DeserializerImpl

    testHeadersSerializeDeserialize(extendedSerializer, extendedDeserializer)
  }

  @Test
  def testMaxPollRecords() {
    val maxPollRecords = 2
    val numRecords = 10000

    val producer = createProducer()
    sendRecords(producer, numRecords, tp)

    this.consumerConfig.setProperty(ConsumerConfig.MAX_POLL_RECORDS_CONFIG, maxPollRecords.toString)
    val consumer = createConsumer()
    consumer.assign(List(tp).asJava)
    consumeAndVerifyRecords(consumer, numRecords = numRecords, startingOffset = 0, maxPollRecords = maxPollRecords)
  }

  @Test
  def testMaxPollIntervalMs() {
    this.consumerConfig.setProperty(ConsumerConfig.MAX_POLL_INTERVAL_MS_CONFIG, 3000.toString)
    this.consumerConfig.setProperty(ConsumerConfig.HEARTBEAT_INTERVAL_MS_CONFIG, 500.toString)
    this.consumerConfig.setProperty(ConsumerConfig.SESSION_TIMEOUT_MS_CONFIG, 2000.toString)

    val consumer = createConsumer()

    val listener = new TestConsumerReassignmentListener()
    consumer.subscribe(List(topic).asJava, listener)

    // rebalance to get the initial assignment
    awaitRebalance(consumer, listener)
    assertEquals(1, listener.callsToAssigned)
    assertEquals(1, listener.callsToRevoked)

    Thread.sleep(3500)

    // we should fall out of the group and need to rebalance
    awaitRebalance(consumer, listener)
    assertEquals(2, listener.callsToAssigned)
    assertEquals(2, listener.callsToRevoked)
  }

  @Test
  def testMaxPollIntervalMsDelayInRevocation() {
    this.consumerConfig.setProperty(ConsumerConfig.MAX_POLL_INTERVAL_MS_CONFIG, 5000.toString)
    this.consumerConfig.setProperty(ConsumerConfig.HEARTBEAT_INTERVAL_MS_CONFIG, 500.toString)
    this.consumerConfig.setProperty(ConsumerConfig.SESSION_TIMEOUT_MS_CONFIG, 1000.toString)
    this.consumerConfig.setProperty(ConsumerConfig.ENABLE_AUTO_COMMIT_CONFIG, false.toString)

    val consumer = createConsumer()
    var commitCompleted = false
    var committedPosition: Long = -1

    val listener = new TestConsumerReassignmentListener {
      override def onPartitionsRevoked(partitions: util.Collection[TopicPartition]): Unit = {
        if (callsToRevoked > 0) {
          // on the second rebalance (after we have joined the group initially), sleep longer
          // than session timeout and then try a commit. We should still be in the group,
          // so the commit should succeed
          Utils.sleep(1500)
          committedPosition = consumer.position(tp)
          consumer.commitSync(Map(tp -> new OffsetAndMetadata(committedPosition)).asJava)
          commitCompleted = true
        }
        super.onPartitionsRevoked(partitions)
      }
    }

    consumer.subscribe(List(topic).asJava, listener)

    // rebalance to get the initial assignment
    awaitRebalance(consumer, listener)

    // force a rebalance to trigger an invocation of the revocation callback while in the group
    consumer.subscribe(List("otherTopic").asJava, listener)
    awaitRebalance(consumer, listener)

    assertEquals(0, committedPosition)
    assertTrue(commitCompleted)
  }

  @Test
  def testMaxPollIntervalMsDelayInAssignment() {
    this.consumerConfig.setProperty(ConsumerConfig.MAX_POLL_INTERVAL_MS_CONFIG, 5000.toString)
    this.consumerConfig.setProperty(ConsumerConfig.HEARTBEAT_INTERVAL_MS_CONFIG, 500.toString)
    this.consumerConfig.setProperty(ConsumerConfig.SESSION_TIMEOUT_MS_CONFIG, 1000.toString)
    this.consumerConfig.setProperty(ConsumerConfig.ENABLE_AUTO_COMMIT_CONFIG, false.toString)

    val consumer = createConsumer()
    val listener = new TestConsumerReassignmentListener {
      override def onPartitionsAssigned(partitions: util.Collection[TopicPartition]): Unit = {
        // sleep longer than the session timeout, we should still be in the group after invocation
        Utils.sleep(1500)
        super.onPartitionsAssigned(partitions)
      }
    }
    consumer.subscribe(List(topic).asJava, listener)

    // rebalance to get the initial assignment
    awaitRebalance(consumer, listener)

    // We should still be in the group after this invocation
    ensureNoRebalance(consumer, listener)
  }

  @Test
  def testAutoCommitOnClose() {
    this.consumerConfig.setProperty(ConsumerConfig.ENABLE_AUTO_COMMIT_CONFIG, "true")
    val consumer = createConsumer()

    val numRecords = 10000
    val producer = createProducer()
    sendRecords(producer, numRecords, tp)

    consumer.subscribe(List(topic).asJava)
    awaitAssignment(consumer, Set(tp, tp2))

    // should auto-commit seeked positions before closing
    consumer.seek(tp, 300)
    consumer.seek(tp2, 500)
    consumer.close()

    // now we should see the committed positions from another consumer
    val anotherConsumer = createConsumer()
    assertEquals(300, anotherConsumer.committed(tp).offset)
    assertEquals(500, anotherConsumer.committed(tp2).offset)
  }

  @Test
  def testAutoCommitOnCloseAfterWakeup() {
    this.consumerConfig.setProperty(ConsumerConfig.ENABLE_AUTO_COMMIT_CONFIG, "true")
    val consumer = createConsumer()

    val numRecords = 10000
    val producer = createProducer()
    sendRecords(producer, numRecords, tp)

    consumer.subscribe(List(topic).asJava)
    awaitAssignment(consumer, Set(tp, tp2))

    // should auto-commit seeked positions before closing
    consumer.seek(tp, 300)
    consumer.seek(tp2, 500)

    // wakeup the consumer before closing to simulate trying to break a poll
    // loop from another thread
    consumer.wakeup()
    consumer.close()

    // now we should see the committed positions from another consumer
    val anotherConsumer = createConsumer()
    assertEquals(300, anotherConsumer.committed(tp).offset)
    assertEquals(500, anotherConsumer.committed(tp2).offset)
  }

  @Test
  def testAutoOffsetReset() {
    val producer = createProducer()
    sendRecords(producer, numRecords = 1, tp)

    val consumer = createConsumer()
    consumer.assign(List(tp).asJava)
    consumeAndVerifyRecords(consumer = consumer, numRecords = 1, startingOffset = 0)
  }

  @Test
  def testGroupConsumption() {
    val producer = createProducer()
    sendRecords(producer, numRecords = 10, tp)

    val consumer = createConsumer()
    consumer.subscribe(List(topic).asJava)
    consumeAndVerifyRecords(consumer = consumer, numRecords = 1, startingOffset = 0)
  }

  /**
   * Verifies that pattern subscription performs as expected.
   * The pattern matches the topics 'topic' and 'tblablac', but not 'tblablak' or 'tblab1'.
   * It is expected that the consumer is subscribed to all partitions of 'topic' and
   * 'tblablac' after the subscription when metadata is refreshed.
   * When a new topic 'tsomec' is added afterwards, it is expected that upon the next
   * metadata refresh the consumer becomes subscribed to this new topic and all partitions
   * of that topic are assigned to it.
   */
  @Test
  def testPatternSubscription() {
    val numRecords = 10000
    val producer = createProducer()
    sendRecords(producer, numRecords, tp)

    val topic1 = "tblablac" // matches subscribed pattern
    createTopic(topic1, 2, serverCount)
    sendRecords(producer, numRecords = 1000, new TopicPartition(topic1, 0))
    sendRecords(producer, numRecords = 1000, new TopicPartition(topic1, 1))

    val topic2 = "tblablak" // does not match subscribed pattern
    createTopic(topic2, 2, serverCount)
    sendRecords(producer,numRecords = 1000, new TopicPartition(topic2, 0))
    sendRecords(producer, numRecords = 1000, new TopicPartition(topic2, 1))

    val topic3 = "tblab1" // does not match subscribed pattern
    createTopic(topic3, 2, serverCount)
    sendRecords(producer, numRecords = 1000, new TopicPartition(topic3, 0))
    sendRecords(producer, numRecords = 1000, new TopicPartition(topic3, 1))

    val consumer = createConsumer()
    assertEquals(0, consumer.assignment().size)

    val pattern = Pattern.compile("t.*c")
    consumer.subscribe(pattern, new TestConsumerReassignmentListener)

    var assignment = Set(
      new TopicPartition(topic, 0),
      new TopicPartition(topic, 1),
      new TopicPartition(topic1, 0),
      new TopicPartition(topic1, 1))
    awaitAssignment(consumer, assignment)

    val topic4 = "tsomec" // matches subscribed pattern
    createTopic(topic4, 2, serverCount)
    sendRecords(producer, numRecords = 1000, new TopicPartition(topic4, 0))
    sendRecords(producer, numRecords = 1000, new TopicPartition(topic4, 1))

    assignment ++= Set(
      new TopicPartition(topic4, 0),
      new TopicPartition(topic4, 1))
    awaitAssignment(consumer, assignment)

    consumer.unsubscribe()
    assertEquals(0, consumer.assignment().size)
  }

  /**
   * Verifies that a second call to pattern subscription succeeds and performs as expected.
   * The initial subscription is to a pattern that matches two topics 'topic' and 'foo'.
   * The second subscription is to a pattern that matches 'foo' and a new topic 'bar'.
   * It is expected that the consumer is subscribed to all partitions of 'topic' and 'foo' after
   * the first subscription, and to all partitions of 'foo' and 'bar' after the second.
   * The metadata refresh interval is intentionally increased to a large enough value to guarantee
   * that it is the subscription call that triggers a metadata refresh, and not the timeout.
   */
  @Test
  def testSubsequentPatternSubscription() {
    this.consumerConfig.setProperty(ConsumerConfig.METADATA_MAX_AGE_CONFIG, "30000")
    val consumer = createConsumer()

    val numRecords = 10000
    val producer = createProducer()
    sendRecords(producer, numRecords = numRecords, tp)

    // the first topic ('topic')  matches first subscription pattern only

    val fooTopic = "foo" // matches both subscription patterns
    createTopic(fooTopic, 1, serverCount)
    sendRecords(producer, numRecords = 1000, new TopicPartition(fooTopic, 0))

    assertEquals(0, consumer.assignment().size)

    val pattern1 = Pattern.compile(".*o.*") // only 'topic' and 'foo' match this
    consumer.subscribe(pattern1, new TestConsumerReassignmentListener)

    var assignment = Set(
      new TopicPartition(topic, 0),
      new TopicPartition(topic, 1),
      new TopicPartition(fooTopic, 0))
    awaitAssignment(consumer, assignment)

    val barTopic = "bar" // matches the next subscription pattern
    createTopic(barTopic, 1, serverCount)
    sendRecords(producer, numRecords = 1000, new TopicPartition(barTopic, 0))

    val pattern2 = Pattern.compile("...") // only 'foo' and 'bar' match this
    consumer.subscribe(pattern2, new TestConsumerReassignmentListener)
    assignment --= Set(
      new TopicPartition(topic, 0),
      new TopicPartition(topic, 1))
    assignment ++= Set(
      new TopicPartition(barTopic, 0))
    awaitAssignment(consumer, assignment)

    consumer.unsubscribe()
    assertEquals(0, consumer.assignment().size)
  }

  /**
   * Verifies that pattern unsubscription performs as expected.
   * The pattern matches the topics 'topic' and 'tblablac'.
   * It is expected that the consumer is subscribed to all partitions of 'topic' and
   * 'tblablac' after the subscription when metadata is refreshed.
   * When consumer unsubscribes from all its subscriptions, it is expected that its
   * assignments are cleared right away.
   */
  @Test
  def testPatternUnsubscription() {
    val numRecords = 10000
    val producer = createProducer()
    sendRecords(producer, numRecords, tp)

    val topic1 = "tblablac" // matches the subscription pattern
    createTopic(topic1, 2, serverCount)
    sendRecords(producer, numRecords = 1000, new TopicPartition(topic1, 0))
    sendRecords(producer, numRecords = 1000, new TopicPartition(topic1, 1))

    val consumer = createConsumer()
    assertEquals(0, consumer.assignment().size)

    consumer.subscribe(Pattern.compile("t.*c"), new TestConsumerReassignmentListener)
    val assignment = Set(
      new TopicPartition(topic, 0),
      new TopicPartition(topic, 1),
      new TopicPartition(topic1, 0),
      new TopicPartition(topic1, 1))
    awaitAssignment(consumer, assignment)

    consumer.unsubscribe()
    assertEquals(0, consumer.assignment().size)
  }

  @Test
  def testCommitMetadata() {
    val consumer = createConsumer()
    consumer.assign(List(tp).asJava)

    // sync commit
    val syncMetadata = new OffsetAndMetadata(5, Optional.of(15), "foo")
    consumer.commitSync(Map((tp, syncMetadata)).asJava)
    assertEquals(syncMetadata, consumer.committed(tp))

    // async commit
    val asyncMetadata = new OffsetAndMetadata(10, "bar")
    sendAndAwaitAsyncCommit(consumer, Some(Map(tp -> asyncMetadata)))
    assertEquals(asyncMetadata, consumer.committed(tp))

    // handle null metadata
    val nullMetadata = new OffsetAndMetadata(5, null)
    consumer.commitSync(Map(tp -> nullMetadata).asJava)
    assertEquals(nullMetadata, consumer.committed(tp))
  }

  @Test
  def testAsyncCommit() {
    val consumer = createConsumer()
    consumer.assign(List(tp).asJava)

    val callback = new CountConsumerCommitCallback
    val count = 5

    for (i <- 1 to count)
      consumer.commitAsync(Map(tp -> new OffsetAndMetadata(i)).asJava, callback)

    TestUtils.pollUntilTrue(consumer, () => callback.successCount >= count || callback.lastError.isDefined,
      "Failed to observe commit callback before timeout", waitTimeMs = 10000)

    assertEquals(None, callback.lastError)
    assertEquals(count, callback.successCount)
    assertEquals(new OffsetAndMetadata(count), consumer.committed(tp))
  }

  @Test
  def testExpandingTopicSubscriptions() {
    val otherTopic = "other"
    val initialAssignment = Set(new TopicPartition(topic, 0), new TopicPartition(topic, 1))
    val consumer = createConsumer()
    consumer.subscribe(List(topic).asJava)
    awaitAssignment(consumer, initialAssignment)

    createTopic(otherTopic, 2, serverCount)
    val expandedAssignment = initialAssignment ++ Set(new TopicPartition(otherTopic, 0), new TopicPartition(otherTopic, 1))
    consumer.subscribe(List(topic, otherTopic).asJava)
    awaitAssignment(consumer, expandedAssignment)
  }

  @Test
  def testShrinkingTopicSubscriptions() {
    val otherTopic = "other"
    createTopic(otherTopic, 2, serverCount)
    val initialAssignment = Set(new TopicPartition(topic, 0), new TopicPartition(topic, 1), new TopicPartition(otherTopic, 0), new TopicPartition(otherTopic, 1))
    val consumer = createConsumer()
    consumer.subscribe(List(topic, otherTopic).asJava)
    awaitAssignment(consumer, initialAssignment)

    val shrunkenAssignment = Set(new TopicPartition(topic, 0), new TopicPartition(topic, 1))
    consumer.subscribe(List(topic).asJava)
    awaitAssignment(consumer, shrunkenAssignment)
  }

  @Test
  def testPartitionsFor() {
    val numParts = 2
    createTopic("part-test", numParts, 1)
    val consumer = createConsumer()
    val parts = consumer.partitionsFor("part-test")
    assertNotNull(parts)
    assertEquals(2, parts.size)
  }

  @Test
  def testPartitionsForAutoCreate() {
    val consumer = createConsumer()
    val partitions = consumer.partitionsFor("non-exist-topic")
    assertFalse(partitions.isEmpty)
  }

  @Test(expected = classOf[InvalidTopicException])
  def testPartitionsForInvalidTopic() {
    val consumer = createConsumer()
    consumer.partitionsFor(";3# ads,{234")
  }

  @Test
  def testSeek() {
    val consumer = createConsumer()
    val totalRecords = 50L
    val mid = totalRecords / 2

    // Test seek non-compressed message
    val producer = createProducer()
    sendRecords(producer, totalRecords.toInt, tp)
    consumer.assign(List(tp).asJava)

    consumer.seekToEnd(List(tp).asJava)
    assertEquals(totalRecords, consumer.position(tp))
    assertTrue(consumer.poll(Duration.ofMillis(50)).isEmpty)

    consumer.seekToBeginning(List(tp).asJava)
    assertEquals(0, consumer.position(tp), 0)
    consumeAndVerifyRecords(consumer, numRecords = 1, startingOffset = 0)

    consumer.seek(tp, mid)
    assertEquals(mid, consumer.position(tp))

    consumeAndVerifyRecords(consumer, numRecords = 1, startingOffset = mid.toInt, startingKeyAndValueIndex = mid.toInt,
      startingTimestamp = mid.toLong)

    // Test seek compressed message
    sendCompressedMessages(totalRecords.toInt, tp2)
    consumer.assign(List(tp2).asJava)

    consumer.seekToEnd(List(tp2).asJava)
    assertEquals(totalRecords, consumer.position(tp2))
    assertTrue(consumer.poll(Duration.ofMillis(50)).isEmpty)

    consumer.seekToBeginning(List(tp2).asJava)
    assertEquals(0, consumer.position(tp2), 0)
    consumeAndVerifyRecords(consumer, numRecords = 1, startingOffset = 0, tp = tp2)

    consumer.seek(tp2, mid)
    assertEquals(mid, consumer.position(tp2))
    consumeAndVerifyRecords(consumer, numRecords = 1, startingOffset = mid.toInt, startingKeyAndValueIndex = mid.toInt,
      startingTimestamp = mid.toLong, tp = tp2)
  }

  private def sendCompressedMessages(numRecords: Int, tp: TopicPartition) {
    val producerProps = new Properties()
    producerProps.setProperty(ProducerConfig.COMPRESSION_TYPE_CONFIG, CompressionType.GZIP.name)
    producerProps.setProperty(ProducerConfig.LINGER_MS_CONFIG, Int.MaxValue.toString)
    val producer = createProducer(configOverrides = producerProps)
    (0 until numRecords).foreach { i =>
      producer.send(new ProducerRecord(tp.topic, tp.partition, i.toLong, s"key $i".getBytes, s"value $i".getBytes))
    }
    producer.close()
  }

  @Test
  def testPositionAndCommit() {
    val producer = createProducer()
    sendRecords(producer, numRecords = 5, tp)

    val consumer = createConsumer()
    assertNull(consumer.committed(new TopicPartition(topic, 15)))

    // position() on a partition that we aren't subscribed to throws an exception
    intercept[IllegalStateException] {
      consumer.position(new TopicPartition(topic, 15))
    }

    consumer.assign(List(tp).asJava)

    assertEquals("position() on a partition that we are subscribed to should reset the offset", 0L, consumer.position(tp))
    consumer.commitSync()
    assertEquals(0L, consumer.committed(tp).offset)

    consumeAndVerifyRecords(consumer = consumer, numRecords = 5, startingOffset = 0)
    assertEquals("After consuming 5 records, position should be 5", 5L, consumer.position(tp))
    consumer.commitSync()
    assertEquals("Committed offset should be returned", 5L, consumer.committed(tp).offset)

    sendRecords(producer, numRecords = 1, tp)

    // another consumer in the same group should get the same position
    val otherConsumer = createConsumer()
    otherConsumer.assign(List(tp).asJava)
    consumeAndVerifyRecords(consumer = otherConsumer, numRecords = 1, startingOffset = 5)
  }

  @Test
  def testPartitionPauseAndResume() {
    val partitions = List(tp).asJava
    val producer = createProducer()
    sendRecords(producer, numRecords = 5, tp)

    val consumer = createConsumer()
    consumer.assign(partitions)
    consumeAndVerifyRecords(consumer = consumer, numRecords = 5, startingOffset = 0)
    consumer.pause(partitions)
    sendRecords(producer, numRecords = 5, tp)
    assertTrue(consumer.poll(Duration.ofMillis(100)).isEmpty)
    consumer.resume(partitions)
    consumeAndVerifyRecords(consumer = consumer, numRecords = 5, startingOffset = 5)
  }

  @Test
  def testFetchInvalidOffset() {
    this.consumerConfig.setProperty(ConsumerConfig.AUTO_OFFSET_RESET_CONFIG, "none")
    val consumer = createConsumer()

    // produce one record
    val totalRecords = 2
    val producer = createProducer()
    sendRecords(producer, totalRecords, tp)
    consumer.assign(List(tp).asJava)

    // poll should fail because there is no offset reset strategy set
    intercept[NoOffsetForPartitionException] {
      consumer.poll(Duration.ofMillis(50))
    }

    // seek to out of range position
    val outOfRangePos = totalRecords + 1
    consumer.seek(tp, outOfRangePos)
    val e = intercept[OffsetOutOfRangeException] {
      consumer.poll(Duration.ofMillis(20000))
    }
    val outOfRangePartitions = e.offsetOutOfRangePartitions()
    assertNotNull(outOfRangePartitions)
    assertEquals(1, outOfRangePartitions.size)
    assertEquals(outOfRangePos.toLong, outOfRangePartitions.get(tp))
  }

  @Test
  def testFetchRecordLargerThanFetchMaxBytes() {
    val maxFetchBytes = 10 * 1024
    this.consumerConfig.setProperty(ConsumerConfig.FETCH_MAX_BYTES_CONFIG, maxFetchBytes.toString)
    checkLargeRecord(maxFetchBytes + 1)
  }

  private def checkLargeRecord(producerRecordSize: Int): Unit = {
    val consumer = createConsumer()

    // produce a record that is larger than the configured fetch size
    val record = new ProducerRecord(tp.topic(), tp.partition(), "key".getBytes,
      new Array[Byte](producerRecordSize))
    val producer = createProducer()
    producer.send(record)

    // consuming a record that is too large should succeed since KIP-74
    consumer.assign(List(tp).asJava)
    val records = consumer.poll(Duration.ofMillis(20000))
    assertEquals(1, records.count)
    val consumerRecord = records.iterator().next()
    assertEquals(0L, consumerRecord.offset)
    assertEquals(tp.topic(), consumerRecord.topic())
    assertEquals(tp.partition(), consumerRecord.partition())
    assertArrayEquals(record.key(), consumerRecord.key())
    assertArrayEquals(record.value(), consumerRecord.value())
  }

  /** We should only return a large record if it's the first record in the first non-empty partition of the fetch request */
  @Test
  def testFetchHonoursFetchSizeIfLargeRecordNotFirst(): Unit = {
    val maxFetchBytes = 10 * 1024
    this.consumerConfig.setProperty(ConsumerConfig.FETCH_MAX_BYTES_CONFIG, maxFetchBytes.toString)
    checkFetchHonoursSizeIfLargeRecordNotFirst(maxFetchBytes)
  }

  private def checkFetchHonoursSizeIfLargeRecordNotFirst(largeProducerRecordSize: Int): Unit = {
    val consumer = createConsumer()

    val smallRecord = new ProducerRecord(tp.topic(), tp.partition(), "small".getBytes,
      "value".getBytes)
    val largeRecord = new ProducerRecord(tp.topic(), tp.partition(), "large".getBytes,
      new Array[Byte](largeProducerRecordSize))

    val producer = createProducer()
    producer.send(smallRecord).get
    producer.send(largeRecord).get

    // we should only get the small record in the first `poll`
    consumer.assign(List(tp).asJava)
    val records = consumer.poll(Duration.ofMillis(20000))
    assertEquals(1, records.count)
    val consumerRecord = records.iterator().next()
    assertEquals(0L, consumerRecord.offset)
    assertEquals(tp.topic(), consumerRecord.topic())
    assertEquals(tp.partition(), consumerRecord.partition())
    assertArrayEquals(smallRecord.key(), consumerRecord.key())
    assertArrayEquals(smallRecord.value(), consumerRecord.value())
  }

  /** We should only return a large record if it's the first record in the first partition of the fetch request */
  @Test
  def testFetchHonoursMaxPartitionFetchBytesIfLargeRecordNotFirst(): Unit = {
    val maxPartitionFetchBytes = 10 * 1024
    this.consumerConfig.setProperty(ConsumerConfig.MAX_PARTITION_FETCH_BYTES_CONFIG, maxPartitionFetchBytes.toString)
    checkFetchHonoursSizeIfLargeRecordNotFirst(maxPartitionFetchBytes)
  }

  @Test
  def testFetchRecordLargerThanMaxPartitionFetchBytes() {
    val maxPartitionFetchBytes = 10 * 1024
    this.consumerConfig.setProperty(ConsumerConfig.MAX_PARTITION_FETCH_BYTES_CONFIG, maxPartitionFetchBytes.toString)
    checkLargeRecord(maxPartitionFetchBytes + 1)
  }

  /** Test that we consume all partitions if fetch max bytes and max.partition.fetch.bytes are low */
  @Test
  def testLowMaxFetchSizeForRequestAndPartition(): Unit = {
    // one of the effects of this is that there will be some log reads where `0 > remaining limit bytes < message size`
    // and we don't return the message because it's not the first message in the first non-empty partition of the fetch
    // this behaves a little different than when remaining limit bytes is 0 and it's important to test it
    this.consumerConfig.setProperty(ConsumerConfig.FETCH_MAX_BYTES_CONFIG, "500")
    this.consumerConfig.setProperty(ConsumerConfig.MAX_PARTITION_FETCH_BYTES_CONFIG, "100")
    val consumer = createConsumer()

    val topic1 = "topic1"
    val topic2 = "topic2"
    val topic3 = "topic3"
    val partitionCount = 30
    val topics = Seq(topic1, topic2, topic3)
    topics.foreach { topicName =>
      createTopic(topicName, partitionCount, serverCount)
    }

    val partitions = topics.flatMap { topic =>
      (0 until partitionCount).map(new TopicPartition(topic, _))
    }

    assertEquals(0, consumer.assignment().size)

    consumer.subscribe(List(topic1, topic2, topic3).asJava)

    awaitAssignment(consumer, partitions.toSet)

    val producer = createProducer()
    val producerRecords = partitions.flatMap(sendRecords(producer, partitionCount, _))
    val consumerRecords = consumeRecords(consumer, producerRecords.size)

    val expected = producerRecords.map { record =>
      (record.topic, record.partition, new String(record.key), new String(record.value), record.timestamp)
    }.toSet

    val actual = consumerRecords.map { record =>
      (record.topic, record.partition, new String(record.key), new String(record.value), record.timestamp)
    }.toSet

    assertEquals(expected, actual)
  }

  @Test
  def testRoundRobinAssignment() {
    // 1 consumer using round-robin assignment
    this.consumerConfig.setProperty(ConsumerConfig.GROUP_ID_CONFIG, "roundrobin-group")
    this.consumerConfig.setProperty(ConsumerConfig.PARTITION_ASSIGNMENT_STRATEGY_CONFIG, classOf[RoundRobinAssignor].getName)
    val consumer = createConsumer()

    // create two new topics, each having 2 partitions
    val topic1 = "topic1"
    val topic2 = "topic2"
    val producer = createProducer()
    val expectedAssignment = createTopicAndSendRecords(producer, topic1, 2, 100) ++
      createTopicAndSendRecords(producer, topic2, 2, 100)

    assertEquals(0, consumer.assignment().size)

    // subscribe to two topics
    consumer.subscribe(List(topic1, topic2).asJava)
    awaitAssignment(consumer, expectedAssignment)

    // add one more topic with 2 partitions
    val topic3 = "topic3"
    createTopicAndSendRecords(producer, topic3, 2, 100)

    val newExpectedAssignment = expectedAssignment ++ Set(new TopicPartition(topic3, 0), new TopicPartition(topic3, 1))
    consumer.subscribe(List(topic1, topic2, topic3).asJava)
    awaitAssignment(consumer, newExpectedAssignment)

    // remove the topic we just added
    consumer.subscribe(List(topic1, topic2).asJava)
    awaitAssignment(consumer, expectedAssignment)

    consumer.unsubscribe()
    assertEquals(0, consumer.assignment().size)
  }

  @Test
  def testMultiConsumerRoundRobinAssignment() {
    this.consumerConfig.setProperty(ConsumerConfig.GROUP_ID_CONFIG, "roundrobin-group")
    this.consumerConfig.setProperty(ConsumerConfig.PARTITION_ASSIGNMENT_STRATEGY_CONFIG, classOf[RoundRobinAssignor].getName)

    // create two new topics, total number of partitions must be greater than number of consumers
    val topic1 = "topic1"
    val topic2 = "topic2"
    val producer = createProducer()
    val subscriptions = createTopicAndSendRecords(producer, topic1, 5, 100) ++
      createTopicAndSendRecords(producer, topic2, 8, 100)

    // create a group of consumers, subscribe the consumers to all the topics and start polling
    // for the topic partition assignment
    val (consumerGroup, consumerPollers) = createConsumerGroupAndWaitForAssignment(10, List(topic1, topic2), subscriptions)
    try {
      validateGroupAssignment(consumerPollers, subscriptions, s"Did not get valid initial assignment for partitions ${subscriptions.asJava}")

      // add one more consumer and validate re-assignment
      addConsumersToGroupAndWaitForGroupAssignment(1, consumerGroup, consumerPollers,
        List(topic1, topic2), subscriptions)
    } finally {
      consumerPollers.foreach(_.shutdown())
    }
  }

  /**
   * This test runs the following scenario to verify sticky assignor behavior.
   * Topics: single-topic, with random number of partitions, where #par is 10, 20, 30, 40, 50, 60, 70, 80, 90, or 100
   * Consumers: 9 consumers subscribed to the single topic
   * Expected initial assignment: partitions are assigned to consumers in a round robin fashion.
   *  - (#par mod 9) consumers will get (#par / 9 + 1) partitions, and the rest get (#par / 9) partitions
   * Then consumer #10 is added to the list (subscribing to the same single topic)
   * Expected new assignment:
   *  - (#par / 10) partition per consumer, where one partition from each of the early (#par mod 9) consumers
   *    will move to consumer #10, leading to a total of (#par mod 9) partition movement
   */
  @Test
  def testMultiConsumerStickyAssignment() {

    def reverse(m: Map[Long, Set[TopicPartition]]) =
      m.values.toSet.flatten.map(v => (v, m.keys.filter(m(_).contains(v)).head)).toMap

    this.consumerConfig.setProperty(ConsumerConfig.GROUP_ID_CONFIG, "sticky-group")
    this.consumerConfig.setProperty(ConsumerConfig.PARTITION_ASSIGNMENT_STRATEGY_CONFIG, classOf[StickyAssignor].getName)

    // create one new topic
    val topic = "single-topic"
    val rand = 1 + scala.util.Random.nextInt(10)
    val producer = createProducer()
    val partitions = createTopicAndSendRecords(producer, topic, rand * 10, 100)

    // create a group of consumers, subscribe the consumers to the single topic and start polling
    // for the topic partition assignment
    val (consumerGroup, consumerPollers) = createConsumerGroupAndWaitForAssignment(9, List(topic), partitions)
    validateGroupAssignment(consumerPollers, partitions, s"Did not get valid initial assignment for partitions ${partitions.asJava}")
    val prePartition2PollerId = reverse(consumerPollers.map(poller => (poller.getId, poller.consumerAssignment())).toMap)

    // add one more consumer and validate re-assignment
    addConsumersToGroupAndWaitForGroupAssignment(1, consumerGroup, consumerPollers, List(topic), partitions)

    val postPartition2PollerId = reverse(consumerPollers.map(poller => (poller.getId, poller.consumerAssignment())).toMap)
    val keys = prePartition2PollerId.keySet.union(postPartition2PollerId.keySet)
    var changes = 0
    keys.foreach { key =>
      val preVal = prePartition2PollerId.get(key)
      val postVal = postPartition2PollerId.get(key)
      if (preVal.nonEmpty && postVal.nonEmpty) {
        if (preVal.get != postVal.get)
          changes += 1
      } else
        changes += 1
    }

    consumerPollers.foreach(_.shutdown())

    assertEquals("Expected only two topic partitions that have switched to other consumers.", rand, changes)
  }

  /**
   * This test re-uses BaseConsumerTest's consumers.
   * As a result, it is testing the default assignment strategy set by BaseConsumerTest
   */
  @Test
  def testMultiConsumerDefaultAssignment() {
    // use consumers and topics defined in this class + one more topic
    val producer = createProducer()
    sendRecords(producer, numRecords = 100, tp)
    sendRecords(producer, numRecords = 100, tp2)
    val topic1 = "topic1"
    val subscriptions = Set(tp, tp2) ++ createTopicAndSendRecords(producer, topic1, 5, 100)

    // subscribe all consumers to all topics and validate the assignment

    val consumersInGroup = Buffer[KafkaConsumer[Array[Byte], Array[Byte]]]()
    consumersInGroup += createConsumer()
    consumersInGroup += createConsumer()

    val consumerPollers = subscribeConsumers(consumersInGroup, List(topic, topic1))
    try {
      validateGroupAssignment(consumerPollers, subscriptions, s"Did not get valid initial assignment for partitions ${subscriptions.asJava}")

      // add 2 more consumers and validate re-assignment
      addConsumersToGroupAndWaitForGroupAssignment(2, consumersInGroup, consumerPollers, List(topic, topic1), subscriptions)

      // add one more topic and validate partition re-assignment
      val topic2 = "topic2"
      val expandedSubscriptions = subscriptions ++ createTopicAndSendRecords(producer, topic2, 3, 100)
      changeConsumerGroupSubscriptionAndValidateAssignment(consumerPollers, List(topic, topic1, topic2), expandedSubscriptions)

      // remove the topic we just added and validate re-assignment
      changeConsumerGroupSubscriptionAndValidateAssignment(consumerPollers, List(topic, topic1), subscriptions)

    } finally {
      consumerPollers.foreach(_.shutdown())
    }
  }

  @Test
  def testMultiConsumerSessionTimeoutOnStopPolling(): Unit = {
    runMultiConsumerSessionTimeoutTest(false)
  }

  @Test
  def testMultiConsumerSessionTimeoutOnClose(): Unit = {
    runMultiConsumerSessionTimeoutTest(true)
  }

  @Test
  def testInterceptors() {
    val appendStr = "mock"
    MockConsumerInterceptor.resetCounters()
    MockProducerInterceptor.resetCounters()

    // create producer with interceptor
    val producerProps = new Properties()
    producerProps.put(ProducerConfig.INTERCEPTOR_CLASSES_CONFIG, classOf[MockProducerInterceptor].getName)
    producerProps.put("mock.interceptor.append", appendStr)
    val testProducer = createProducer(keySerializer = new StringSerializer,
      valueSerializer = new StringSerializer,
      configOverrides = producerProps)

    // produce records
    val numRecords = 10
    (0 until numRecords).map { i =>
      testProducer.send(new ProducerRecord(tp.topic, tp.partition, s"key $i", s"value $i"))
    }.foreach(_.get)
    assertEquals(numRecords, MockProducerInterceptor.ONSEND_COUNT.intValue)
    assertEquals(numRecords, MockProducerInterceptor.ON_SUCCESS_COUNT.intValue)
    // send invalid record
    try {
      testProducer.send(null)
      fail("Should not allow sending a null record")
    } catch {
      case _: Throwable =>
        assertEquals("Interceptor should be notified about exception", 1, MockProducerInterceptor.ON_ERROR_COUNT.intValue)
        assertEquals("Interceptor should not receive metadata with an exception when record is null", 0, MockProducerInterceptor.ON_ERROR_WITH_METADATA_COUNT.intValue())
    }

    // create consumer with interceptor
    this.consumerConfig.setProperty(ConsumerConfig.INTERCEPTOR_CLASSES_CONFIG, "org.apache.kafka.test.MockConsumerInterceptor")
    val testConsumer = createConsumer(keyDeserializer = new StringDeserializer, valueDeserializer = new StringDeserializer)
    testConsumer.assign(List(tp).asJava)
    testConsumer.seek(tp, 0)

    // consume and verify that values are modified by interceptors
    val records = consumeRecords(testConsumer, numRecords)
    for (i <- 0 until numRecords) {
      val record = records(i)
      assertEquals(s"key $i", new String(record.key))
      assertEquals(s"value $i$appendStr".toUpperCase(Locale.ROOT), new String(record.value))
    }

    // commit sync and verify onCommit is called
    val commitCountBefore = MockConsumerInterceptor.ON_COMMIT_COUNT.intValue
    testConsumer.commitSync(Map[TopicPartition, OffsetAndMetadata]((tp, new OffsetAndMetadata(2L))).asJava)
    assertEquals(2, testConsumer.committed(tp).offset)
    assertEquals(commitCountBefore + 1, MockConsumerInterceptor.ON_COMMIT_COUNT.intValue)

    // commit async and verify onCommit is called
    sendAndAwaitAsyncCommit(testConsumer, Some(Map(tp -> new OffsetAndMetadata(5L))))
    assertEquals(5, testConsumer.committed(tp).offset)
    assertEquals(commitCountBefore + 2, MockConsumerInterceptor.ON_COMMIT_COUNT.intValue)

    testConsumer.close()
    testProducer.close()

    // cleanup
    MockConsumerInterceptor.resetCounters()
    MockProducerInterceptor.resetCounters()
  }

  @Test
  def testAutoCommitIntercept() {
    val topic2 = "topic2"
    createTopic(topic2, 2, serverCount)

    // produce records
    val numRecords = 100
    val testProducer = createProducer(keySerializer = new StringSerializer, valueSerializer = new StringSerializer)
    (0 until numRecords).map { i =>
      testProducer.send(new ProducerRecord(tp.topic(), tp.partition(), s"key $i", s"value $i"))
    }.foreach(_.get)

    // create consumer with interceptor
    this.consumerConfig.setProperty(ConsumerConfig.ENABLE_AUTO_COMMIT_CONFIG, "true")
    this.consumerConfig.setProperty(ConsumerConfig.INTERCEPTOR_CLASSES_CONFIG, "org.apache.kafka.test.MockConsumerInterceptor")
    val testConsumer = createConsumer(keyDeserializer = new StringDeserializer, valueDeserializer = new StringDeserializer)
    val rebalanceListener = new ConsumerRebalanceListener {
      override def onPartitionsAssigned(partitions: util.Collection[TopicPartition]) = {
        // keep partitions paused in this test so that we can verify the commits based on specific seeks
        testConsumer.pause(partitions)
      }

      override def onPartitionsRevoked(partitions: util.Collection[TopicPartition]) = {}
    }
    changeConsumerSubscriptionAndValidateAssignment(testConsumer, List(topic), Set(tp, tp2), rebalanceListener)
    testConsumer.seek(tp, 10)
    testConsumer.seek(tp2, 20)

    // change subscription to trigger rebalance
    val commitCountBeforeRebalance = MockConsumerInterceptor.ON_COMMIT_COUNT.intValue()
    changeConsumerSubscriptionAndValidateAssignment(testConsumer,
                                                    List(topic, topic2),
                                                    Set(tp, tp2, new TopicPartition(topic2, 0), new TopicPartition(topic2, 1)),
                                                    rebalanceListener)

    // after rebalancing, we should have reset to the committed positions
    assertEquals(10, testConsumer.committed(tp).offset)
    assertEquals(20, testConsumer.committed(tp2).offset)
    assertTrue(MockConsumerInterceptor.ON_COMMIT_COUNT.intValue() > commitCountBeforeRebalance)

    // verify commits are intercepted on close
    val commitCountBeforeClose = MockConsumerInterceptor.ON_COMMIT_COUNT.intValue()
    testConsumer.close()
    assertTrue(MockConsumerInterceptor.ON_COMMIT_COUNT.intValue() > commitCountBeforeClose)
    testProducer.close()

    // cleanup
    MockConsumerInterceptor.resetCounters()
  }

  @Test
  def testInterceptorsWithWrongKeyValue() {
    val appendStr = "mock"
    // create producer with interceptor that has different key and value types from the producer
    val producerProps = new Properties()
    producerProps.put(ProducerConfig.BOOTSTRAP_SERVERS_CONFIG, brokerList)
    producerProps.put(ProducerConfig.INTERCEPTOR_CLASSES_CONFIG, "org.apache.kafka.test.MockProducerInterceptor")
    producerProps.put("mock.interceptor.append", appendStr)
    val testProducer = createProducer()

    // producing records should succeed
    testProducer.send(new ProducerRecord(tp.topic(), tp.partition(), s"key".getBytes, s"value will not be modified".getBytes))

    // create consumer with interceptor that has different key and value types from the consumer
    this.consumerConfig.setProperty(ConsumerConfig.INTERCEPTOR_CLASSES_CONFIG, "org.apache.kafka.test.MockConsumerInterceptor")
    val testConsumer = createConsumer()

    testConsumer.assign(List(tp).asJava)
    testConsumer.seek(tp, 0)

    // consume and verify that values are not modified by interceptors -- their exceptions are caught and logged, but not propagated
    val records = consumeRecords(testConsumer, 1)
    val record = records.head
    assertEquals(s"value will not be modified", new String(record.value()))
  }

  @Test
  def testConsumeMessagesWithCreateTime() {
    val numRecords = 50
    // Test non-compressed messages
    val producer = createProducer()
    sendRecords(producer, numRecords, tp)
    val consumer = createConsumer()
    consumer.assign(List(tp).asJava)
    consumeAndVerifyRecords(consumer = consumer, numRecords = numRecords, startingOffset = 0, startingKeyAndValueIndex = 0,
      startingTimestamp = 0)

    // Test compressed messages
    sendCompressedMessages(numRecords, tp2)
    consumer.assign(List(tp2).asJava)
    consumeAndVerifyRecords(consumer = consumer, numRecords = numRecords, tp = tp2, startingOffset = 0, startingKeyAndValueIndex = 0,
      startingTimestamp = 0)
  }

  @Test
  def testConsumeMessagesWithLogAppendTime() {
    val topicName = "testConsumeMessagesWithLogAppendTime"
    val topicProps = new Properties()
    topicProps.setProperty(LogConfig.MessageTimestampTypeProp, "LogAppendTime")
    createTopic(topicName, 2, 2, topicProps)

    val startTime = System.currentTimeMillis()
    val numRecords = 50

    // Test non-compressed messages
    val tp1 = new TopicPartition(topicName, 0)
    val producer = createProducer()
    sendRecords(producer, numRecords, tp1)

    val consumer = createConsumer()
    consumer.assign(List(tp1).asJava)
    consumeAndVerifyRecords(consumer = consumer, numRecords = numRecords, tp = tp1, startingOffset = 0, startingKeyAndValueIndex = 0,
      startingTimestamp = startTime, timestampType = TimestampType.LOG_APPEND_TIME)

    // Test compressed messages
    val tp2 = new TopicPartition(topicName, 1)
    sendCompressedMessages(numRecords, tp2)
    consumer.assign(List(tp2).asJava)
    consumeAndVerifyRecords(consumer = consumer, numRecords = numRecords, tp = tp2, startingOffset = 0, startingKeyAndValueIndex = 0,
      startingTimestamp = startTime, timestampType = TimestampType.LOG_APPEND_TIME)
  }

  @Test
  def testListTopics() {
    val numParts = 2
    val topic1 = "part-test-topic-1"
    val topic2 = "part-test-topic-2"
    val topic3 = "part-test-topic-3"
    createTopic(topic1, numParts, 1)
    createTopic(topic2, numParts, 1)
    createTopic(topic3, numParts, 1)

    val consumer = createConsumer()
    val topics = consumer.listTopics()
    assertNotNull(topics)
    assertEquals(5, topics.size())
    assertEquals(5, topics.keySet().size())
    assertEquals(2, topics.get(topic1).size)
    assertEquals(2, topics.get(topic2).size)
    assertEquals(2, topics.get(topic3).size)
  }

  @Test
  def testOffsetsForTimes() {
    val numParts = 2
    val topic1 = "part-test-topic-1"
    val topic2 = "part-test-topic-2"
    val topic3 = "part-test-topic-3"
    val props = new Properties()
    props.setProperty(LogConfig.MessageFormatVersionProp, "0.9.0")
    createTopic(topic1, numParts, 1)
    // Topic2 is in old message format.
    createTopic(topic2, numParts, 1, props)
    createTopic(topic3, numParts, 1)

    val consumer = createConsumer()

    // Test negative target time
    intercept[IllegalArgumentException](
      consumer.offsetsForTimes(Collections.singletonMap(new TopicPartition(topic1, 0), -1)))

    val producer = createProducer()
    val timestampsToSearch = new util.HashMap[TopicPartition, java.lang.Long]()
    var i = 0
    for (topic <- List(topic1, topic2, topic3)) {
      for (part <- 0 until numParts) {
        val tp = new TopicPartition(topic, part)
        // In sendRecords(), each message will have key, value and timestamp equal to the sequence number.
        sendRecords(producer, numRecords = 100, tp)
        timestampsToSearch.put(tp, i * 20)
        i += 1
      }
    }
    // The timestampToSearch map should contain:
    // (topic1Partition0 -> 0,
    //  topic1Partitoin1 -> 20,
    //  topic2Partition0 -> 40,
    //  topic2Partition1 -> 60,
    //  topic3Partition0 -> 80,
    //  topic3Partition1 -> 100)
    val timestampOffsets = consumer.offsetsForTimes(timestampsToSearch)

    val timestampTopic1P0 = timestampOffsets.get(new TopicPartition(topic1, 0))
    assertEquals(0, timestampTopic1P0.offset)
    assertEquals(0, timestampTopic1P0.timestamp)
    assertEquals(Optional.of(0), timestampTopic1P0.leaderEpoch)

    val timestampTopic1P1 = timestampOffsets.get(new TopicPartition(topic1, 1))
    assertEquals(20, timestampTopic1P1.offset)
    assertEquals(20, timestampTopic1P1.timestamp)
    assertEquals(Optional.of(0), timestampTopic1P1.leaderEpoch)

    assertEquals("null should be returned when message format is 0.9.0",
      null, timestampOffsets.get(new TopicPartition(topic2, 0)))
    assertEquals("null should be returned when message format is 0.9.0",
      null, timestampOffsets.get(new TopicPartition(topic2, 1)))

    val timestampTopic3P0 = timestampOffsets.get(new TopicPartition(topic3, 0))
    assertEquals(80, timestampTopic3P0.offset)
    assertEquals(80, timestampTopic3P0.timestamp)
    assertEquals(Optional.of(0), timestampTopic3P0.leaderEpoch)

    assertEquals(null, timestampOffsets.get(new TopicPartition(topic3, 1)))
  }

  @Test
  def testEarliestOrLatestOffsets() {
    val topic0 = "topicWithNewMessageFormat"
    val topic1 = "topicWithOldMessageFormat"
    val producer = createProducer()
    createTopicAndSendRecords(producer, topicName = topic0, numPartitions = 2, recordsPerPartition = 100)
    val props = new Properties()
    props.setProperty(LogConfig.MessageFormatVersionProp, "0.9.0")
    createTopic(topic1, numPartitions = 1, replicationFactor = 1, props)
    sendRecords(producer, numRecords = 100, new TopicPartition(topic1, 0))

    val t0p0 = new TopicPartition(topic0, 0)
    val t0p1 = new TopicPartition(topic0, 1)
    val t1p0 = new TopicPartition(topic1, 0)
    val partitions = Set(t0p0, t0p1, t1p0).asJava
    val consumer = createConsumer()

    val earliests = consumer.beginningOffsets(partitions)
    assertEquals(0L, earliests.get(t0p0))
    assertEquals(0L, earliests.get(t0p1))
    assertEquals(0L, earliests.get(t1p0))

    val latests = consumer.endOffsets(partitions)
    assertEquals(100L, latests.get(t0p0))
    assertEquals(100L, latests.get(t0p1))
    assertEquals(100L, latests.get(t1p0))
  }

  @Test
  def testUnsubscribeTopic() {
    this.consumerConfig.setProperty(ConsumerConfig.SESSION_TIMEOUT_MS_CONFIG, "100") // timeout quickly to avoid slow test
    this.consumerConfig.setProperty(ConsumerConfig.HEARTBEAT_INTERVAL_MS_CONFIG, "30")
    val consumer = createConsumer()

    val listener = new TestConsumerReassignmentListener()
    consumer.subscribe(List(topic).asJava, listener)

    // the initial subscription should cause a callback execution
    awaitRebalance(consumer, listener)

    consumer.subscribe(List[String]().asJava)
    assertEquals(0, consumer.assignment.size())
  }

  @Test
  def testPauseStateNotPreservedByRebalance() {
    this.consumerConfig.setProperty(ConsumerConfig.SESSION_TIMEOUT_MS_CONFIG, "100") // timeout quickly to avoid slow test
    this.consumerConfig.setProperty(ConsumerConfig.HEARTBEAT_INTERVAL_MS_CONFIG, "30")
    val consumer = createConsumer()

    val producer = createProducer()
    sendRecords(producer, numRecords = 5, tp)
    consumer.subscribe(List(topic).asJava)
    consumeAndVerifyRecords(consumer = consumer, numRecords = 5, startingOffset = 0)
    consumer.pause(List(tp).asJava)

    // subscribe to a new topic to trigger a rebalance
    consumer.subscribe(List("topic2").asJava)

    // after rebalance, our position should be reset and our pause state lost,
    // so we should be able to consume from the beginning
    consumeAndVerifyRecords(consumer = consumer, numRecords = 0, startingOffset = 5)
  }

  @Test
  def testCommitSpecifiedOffsets() {
    val producer = createProducer()
    sendRecords(producer, numRecords = 5, tp)
    sendRecords(producer, numRecords = 7, tp2)

    val consumer = createConsumer()
    consumer.assign(List(tp, tp2).asJava)

    val pos1 = consumer.position(tp)
    val pos2 = consumer.position(tp2)
    consumer.commitSync(Map[TopicPartition, OffsetAndMetadata]((tp, new OffsetAndMetadata(3L))).asJava)
    assertEquals(3, consumer.committed(tp).offset)
    assertNull(consumer.committed(tp2))

    // Positions should not change
    assertEquals(pos1, consumer.position(tp))
    assertEquals(pos2, consumer.position(tp2))
    consumer.commitSync(Map[TopicPartition, OffsetAndMetadata]((tp2, new OffsetAndMetadata(5L))).asJava)
    assertEquals(3, consumer.committed(tp).offset)
    assertEquals(5, consumer.committed(tp2).offset)

    // Using async should pick up the committed changes after commit completes
    sendAndAwaitAsyncCommit(consumer, Some(Map(tp2 -> new OffsetAndMetadata(7L))))
    assertEquals(7, consumer.committed(tp2).offset)
  }

  @Test
  def testAutoCommitOnRebalance() {
    val topic2 = "topic2"
    createTopic(topic2, 2, serverCount)

    this.consumerConfig.setProperty(ConsumerConfig.ENABLE_AUTO_COMMIT_CONFIG, "true")
    val consumer = createConsumer()

    val numRecords = 10000
    val producer = createProducer()
    sendRecords(producer, numRecords, tp)

    val rebalanceListener = new ConsumerRebalanceListener {
      override def onPartitionsAssigned(partitions: util.Collection[TopicPartition]) = {
        // keep partitions paused in this test so that we can verify the commits based on specific seeks
        consumer.pause(partitions)
      }

      override def onPartitionsRevoked(partitions: util.Collection[TopicPartition]) = {}
    }

    consumer.subscribe(List(topic).asJava, rebalanceListener)

    awaitAssignment(consumer, Set(tp, tp2))

    consumer.seek(tp, 300)
    consumer.seek(tp2, 500)

    // change subscription to trigger rebalance
    consumer.subscribe(List(topic, topic2).asJava, rebalanceListener)

    val newAssignment = Set(tp, tp2, new TopicPartition(topic2, 0), new TopicPartition(topic2, 1))
    awaitAssignment(consumer, newAssignment)

    // after rebalancing, we should have reset to the committed positions
    assertEquals(300, consumer.committed(tp).offset)
    assertEquals(500, consumer.committed(tp2).offset)
  }

  @Test
  def testPerPartitionLeadMetricsCleanUpWithSubscribe() {
    val numMessages = 1000
    val topic2 = "topic2"
    createTopic(topic2, 2, serverCount)
    // send some messages.
    val producer = createProducer()
    sendRecords(producer, numMessages, tp)
    // Test subscribe
    // Create a consumer and consumer some messages.
    consumerConfig.setProperty(ConsumerConfig.GROUP_ID_CONFIG, "testPerPartitionLeadMetricsCleanUpWithSubscribe")
    consumerConfig.setProperty(ConsumerConfig.CLIENT_ID_CONFIG, "testPerPartitionLeadMetricsCleanUpWithSubscribe")
    val consumer = createConsumer()
    val listener = new TestConsumerReassignmentListener
    consumer.subscribe(List(topic, topic2).asJava, listener)
    val records = awaitNonEmptyRecords(consumer, tp)
    assertEquals("should be assigned once", 1, listener.callsToAssigned)
    // Verify the metric exist.
    val tags1 = new util.HashMap[String, String]()
    tags1.put("client-id", "testPerPartitionLeadMetricsCleanUpWithSubscribe")
    tags1.put("topic", tp.topic())
    tags1.put("partition", String.valueOf(tp.partition()))

    val tags2 = new util.HashMap[String, String]()
    tags2.put("client-id", "testPerPartitionLeadMetricsCleanUpWithSubscribe")
    tags2.put("topic", tp2.topic())
    tags2.put("partition", String.valueOf(tp2.partition()))
    val fetchLead0 = consumer.metrics.get(new MetricName("records-lead", "consumer-fetch-manager-metrics", "", tags1))
    assertNotNull(fetchLead0)
    assertEquals(s"The lead should be ${records.count}", records.count.toDouble, fetchLead0.metricValue())

    // Remove topic from subscription
    consumer.subscribe(List(topic2).asJava, listener)
    awaitRebalance(consumer, listener)
    // Verify the metric has gone
    assertNull(consumer.metrics.get(new MetricName("records-lead", "consumer-fetch-manager-metrics", "", tags1)))
    assertNull(consumer.metrics.get(new MetricName("records-lead", "consumer-fetch-manager-metrics", "", tags2)))
  }

  @Test
  def testPerPartitionLagMetricsCleanUpWithSubscribe() {
    val numMessages = 1000
    val topic2 = "topic2"
    createTopic(topic2, 2, serverCount)
    // send some messages.
    val producer = createProducer()
    sendRecords(producer, numMessages, tp)
    // Test subscribe
    // Create a consumer and consumer some messages.
    consumerConfig.setProperty(ConsumerConfig.GROUP_ID_CONFIG, "testPerPartitionLagMetricsCleanUpWithSubscribe")
    consumerConfig.setProperty(ConsumerConfig.CLIENT_ID_CONFIG, "testPerPartitionLagMetricsCleanUpWithSubscribe")
    val consumer = createConsumer()
    val listener = new TestConsumerReassignmentListener
    consumer.subscribe(List(topic, topic2).asJava, listener)
    val records = awaitNonEmptyRecords(consumer, tp)
    assertEquals("should be assigned once", 1, listener.callsToAssigned)
    // Verify the metric exist.
    val tags1 = new util.HashMap[String, String]()
    tags1.put("client-id", "testPerPartitionLagMetricsCleanUpWithSubscribe")
    tags1.put("topic", tp.topic())
    tags1.put("partition", String.valueOf(tp.partition()))

    val tags2 = new util.HashMap[String, String]()
    tags2.put("client-id", "testPerPartitionLagMetricsCleanUpWithSubscribe")
    tags2.put("topic", tp2.topic())
    tags2.put("partition", String.valueOf(tp2.partition()))
    val fetchLag0 = consumer.metrics.get(new MetricName("records-lag", "consumer-fetch-manager-metrics", "", tags1))
    assertNotNull(fetchLag0)
    val expectedLag = numMessages - records.count
    assertEquals(s"The lag should be $expectedLag", expectedLag, fetchLag0.metricValue.asInstanceOf[Double], epsilon)

    // Remove topic from subscription
    consumer.subscribe(List(topic2).asJava, listener)
    awaitRebalance(consumer, listener)
    // Verify the metric has gone
    assertNull(consumer.metrics.get(new MetricName("records-lag", "consumer-fetch-manager-metrics", "", tags1)))
    assertNull(consumer.metrics.get(new MetricName("records-lag", "consumer-fetch-manager-metrics", "", tags2)))
  }

  @Test
  def testPerPartitionLeadMetricsCleanUpWithAssign() {
    val numMessages = 1000
    // Test assign
    // send some messages.
    val producer = createProducer()
    sendRecords(producer, numMessages, tp)
    sendRecords(producer, numMessages, tp2)

    consumerConfig.setProperty(ConsumerConfig.GROUP_ID_CONFIG, "testPerPartitionLeadMetricsCleanUpWithAssign")
    consumerConfig.setProperty(ConsumerConfig.CLIENT_ID_CONFIG, "testPerPartitionLeadMetricsCleanUpWithAssign")
    val consumer = createConsumer()
    consumer.assign(List(tp).asJava)
    val records = awaitNonEmptyRecords(consumer, tp)
    // Verify the metric exist.
    val tags = new util.HashMap[String, String]()
    tags.put("client-id", "testPerPartitionLeadMetricsCleanUpWithAssign")
    tags.put("topic", tp.topic())
    tags.put("partition", String.valueOf(tp.partition()))
    val fetchLead = consumer.metrics.get(new MetricName("records-lead", "consumer-fetch-manager-metrics", "", tags))
    assertNotNull(fetchLead)

    assertTrue(s"The lead should be ${records.count}", records.count == fetchLead.metricValue())

    consumer.assign(List(tp2).asJava)
    awaitNonEmptyRecords(consumer ,tp2)
    assertNull(consumer.metrics.get(new MetricName("records-lead", "consumer-fetch-manager-metrics", "", tags)))
  }

  @Test
  def testPerPartitionLagMetricsCleanUpWithAssign() {
    val numMessages = 1000
    // Test assign
    // send some messages.
    val producer = createProducer()
    sendRecords(producer, numMessages, tp)
    sendRecords(producer, numMessages, tp2)

    consumerConfig.setProperty(ConsumerConfig.GROUP_ID_CONFIG, "testPerPartitionLagMetricsCleanUpWithAssign")
    consumerConfig.setProperty(ConsumerConfig.CLIENT_ID_CONFIG, "testPerPartitionLagMetricsCleanUpWithAssign")
    val consumer = createConsumer()
    consumer.assign(List(tp).asJava)
    val records = awaitNonEmptyRecords(consumer, tp)
    // Verify the metric exist.
    val tags = new util.HashMap[String, String]()
    tags.put("client-id", "testPerPartitionLagMetricsCleanUpWithAssign")
    tags.put("topic", tp.topic())
    tags.put("partition", String.valueOf(tp.partition()))
    val fetchLag = consumer.metrics.get(new MetricName("records-lag", "consumer-fetch-manager-metrics", "", tags))
    assertNotNull(fetchLag)

    val expectedLag = numMessages - records.count
    assertEquals(s"The lag should be $expectedLag", expectedLag, fetchLag.metricValue.asInstanceOf[Double], epsilon)

    consumer.assign(List(tp2).asJava)
    awaitNonEmptyRecords(consumer, tp2)
    assertNull(consumer.metrics.get(new MetricName(tp + ".records-lag", "consumer-fetch-manager-metrics", "", tags)))
    assertNull(consumer.metrics.get(new MetricName("records-lag", "consumer-fetch-manager-metrics", "", tags)))
  }

  @Test
  def testPerPartitionLagMetricsWhenReadCommitted() {
    val numMessages = 1000
    // send some messages.
    val producer = createProducer()
    sendRecords(producer, numMessages, tp)
    sendRecords(producer, numMessages, tp2)

    consumerConfig.setProperty(ConsumerConfig.ISOLATION_LEVEL_CONFIG, "read_committed")
    consumerConfig.setProperty(ConsumerConfig.GROUP_ID_CONFIG, "testPerPartitionLagMetricsCleanUpWithAssign")
    consumerConfig.setProperty(ConsumerConfig.CLIENT_ID_CONFIG, "testPerPartitionLagMetricsCleanUpWithAssign")
    val consumer = createConsumer()
    consumer.assign(List(tp).asJava)
<<<<<<< HEAD
    val records = awaitNonEmptyRecords(consumer, tp)
=======
    awaitNonEmptyRecords(consumer, tp)
>>>>>>> 9fb09aa8
    // Verify the metric exist.
    val tags = new util.HashMap[String, String]()
    tags.put("client-id", "testPerPartitionLagMetricsCleanUpWithAssign")
    tags.put("topic", tp.topic())
    tags.put("partition", String.valueOf(tp.partition()))
    val fetchLag = consumer.metrics.get(new MetricName("records-lag", "consumer-fetch-manager-metrics", "", tags))
    assertNotNull(fetchLag)
  }

  @Test
  def testPerPartitionLeadWithMaxPollRecords() {
    val numMessages = 1000
    val maxPollRecords = 10
    val producer = createProducer()
    sendRecords(producer, numMessages, tp)

    consumerConfig.setProperty(ConsumerConfig.GROUP_ID_CONFIG, "testPerPartitionLeadWithMaxPollRecords")
    consumerConfig.setProperty(ConsumerConfig.CLIENT_ID_CONFIG, "testPerPartitionLeadWithMaxPollRecords")
    consumerConfig.setProperty(ConsumerConfig.MAX_POLL_RECORDS_CONFIG, maxPollRecords.toString)
    val consumer = createConsumer()
    consumer.assign(List(tp).asJava)
    awaitNonEmptyRecords(consumer, tp)

    val tags = new util.HashMap[String, String]()
    tags.put("client-id", "testPerPartitionLeadWithMaxPollRecords")
    tags.put("topic", tp.topic())
    tags.put("partition", String.valueOf(tp.partition()))
    val lead = consumer.metrics.get(new MetricName("records-lead", "consumer-fetch-manager-metrics", "", tags))
    assertTrue(s"The lead should be $maxPollRecords", lead.metricValue() == maxPollRecords)
  }

  @Test
  def testPerPartitionLagWithMaxPollRecords() {
    val numMessages = 1000
    val maxPollRecords = 10
    val producer = createProducer()
    sendRecords(producer, numMessages, tp)

    consumerConfig.setProperty(ConsumerConfig.GROUP_ID_CONFIG, "testPerPartitionLagWithMaxPollRecords")
    consumerConfig.setProperty(ConsumerConfig.CLIENT_ID_CONFIG, "testPerPartitionLagWithMaxPollRecords")
    consumerConfig.setProperty(ConsumerConfig.MAX_POLL_RECORDS_CONFIG, maxPollRecords.toString)
    val consumer = createConsumer()
    consumer.assign(List(tp).asJava)
    val records = awaitNonEmptyRecords(consumer, tp)

    val tags = new util.HashMap[String, String]()
    tags.put("client-id", "testPerPartitionLagWithMaxPollRecords")
    tags.put("topic", tp.topic())
    tags.put("partition", String.valueOf(tp.partition()))
    val lag = consumer.metrics.get(new MetricName("records-lag", "consumer-fetch-manager-metrics", "", tags))

    assertEquals(s"The lag should be ${numMessages - records.count}", numMessages - records.count, lag.metricValue.asInstanceOf[Double], epsilon)
  }

  @Test
  def testQuotaMetricsNotCreatedIfNoQuotasConfigured() {
    val numRecords = 1000
    val producer = createProducer()
    sendRecords(producer, numRecords, tp)

    val consumer = createConsumer()
    consumer.assign(List(tp).asJava)
    consumer.seek(tp, 0)
    consumeAndVerifyRecords(consumer = consumer, numRecords = numRecords, startingOffset = 0)

    def assertNoMetric(broker: KafkaServer, name: String, quotaType: QuotaType, clientId: String) {
        val metricName = broker.metrics.metricName("throttle-time",
                                  quotaType.toString,
                                  "",
                                  "user", "",
                                  "client-id", clientId)
        assertNull("Metric should not hanve been created " + metricName, broker.metrics.metric(metricName))
    }
    servers.foreach(assertNoMetric(_, "byte-rate", QuotaType.Produce, producerClientId))
    servers.foreach(assertNoMetric(_, "throttle-time", QuotaType.Produce, producerClientId))
    servers.foreach(assertNoMetric(_, "byte-rate", QuotaType.Fetch, consumerClientId))
    servers.foreach(assertNoMetric(_, "throttle-time", QuotaType.Fetch, consumerClientId))

    servers.foreach(assertNoMetric(_, "request-time", QuotaType.Request, producerClientId))
    servers.foreach(assertNoMetric(_, "throttle-time", QuotaType.Request, producerClientId))
    servers.foreach(assertNoMetric(_, "request-time", QuotaType.Request, consumerClientId))
    servers.foreach(assertNoMetric(_, "throttle-time", QuotaType.Request, consumerClientId))

    def assertNoExemptRequestMetric(broker: KafkaServer) {
        val metricName = broker.metrics.metricName("exempt-request-time", QuotaType.Request.toString, "")
        assertNull("Metric should not hanve been created " + metricName, broker.metrics.metric(metricName))
    }
    servers.foreach(assertNoExemptRequestMetric(_))
  }

  def runMultiConsumerSessionTimeoutTest(closeConsumer: Boolean): Unit = {
    // use consumers defined in this class plus one additional consumer
    // Use topic defined in this class + one additional topic
    val producer = createProducer()
    sendRecords(producer, numRecords = 100, tp)
    sendRecords(producer, numRecords = 100, tp2)
    val topic1 = "topic1"
    val subscriptions = Set(tp, tp2) ++ createTopicAndSendRecords(producer, topic1, 6, 100)

    // first subscribe consumers that are defined in this class
    val consumerPollers = Buffer[ConsumerAssignmentPoller]()
    consumerPollers += subscribeConsumerAndStartPolling(createConsumer(), List(topic, topic1))
    consumerPollers += subscribeConsumerAndStartPolling(createConsumer(), List(topic, topic1))

    // create one more consumer and add it to the group; we will timeout this consumer
    val timeoutConsumer = createConsumer()
    val timeoutPoller = subscribeConsumerAndStartPolling(timeoutConsumer, List(topic, topic1))
    consumerPollers += timeoutPoller

    // validate the initial assignment
    validateGroupAssignment(consumerPollers, subscriptions, s"Did not get valid initial assignment for partitions ${subscriptions.asJava}")

    // stop polling and close one of the consumers, should trigger partition re-assignment among alive consumers
    timeoutPoller.shutdown()
    if (closeConsumer)
      timeoutConsumer.close()

    val maxSessionTimeout = this.serverConfig.getProperty(KafkaConfig.GroupMaxSessionTimeoutMsProp).toLong
    validateGroupAssignment(consumerPollers, subscriptions,
      s"Did not get valid assignment for partitions ${subscriptions.asJava} after one consumer left", 3 * maxSessionTimeout)

    // done with pollers and consumers
    for (poller <- consumerPollers)
      poller.shutdown()
  }

  /**
   * Creates topic 'topicName' with 'numPartitions' partitions and produces 'recordsPerPartition'
   * records to each partition
   */
  def createTopicAndSendRecords(producer: KafkaProducer[Array[Byte], Array[Byte]],
                                topicName: String,
                                numPartitions: Int,
                                recordsPerPartition: Int): Set[TopicPartition] = {
    createTopic(topicName, numPartitions, serverCount)
    var parts = Set[TopicPartition]()
    for (partition <- 0 until numPartitions) {
      val tp = new TopicPartition(topicName, partition)
      sendRecords(producer, recordsPerPartition, tp)
      parts = parts + tp
    }
    parts
  }

  /**
   * Subscribes consumer 'consumer' to a given list of topics 'topicsToSubscribe', creates
   * consumer poller and starts polling.
   * Assumes that the consumer is not subscribed to any topics yet
   *
   * @param consumer consumer
   * @param topicsToSubscribe topics that this consumer will subscribe to
   * @return consumer poller for the given consumer
   */
  def subscribeConsumerAndStartPolling(consumer: Consumer[Array[Byte], Array[Byte]],
                                       topicsToSubscribe: List[String]): ConsumerAssignmentPoller = {
    assertEquals(0, consumer.assignment().size)
    val consumerPoller = new ConsumerAssignmentPoller(consumer, topicsToSubscribe)
    consumerPoller.start()
    consumerPoller
  }

  /**
   * Creates consumer pollers corresponding to a given consumer group, one per consumer; subscribes consumers to
   * 'topicsToSubscribe' topics, waits until consumers get topics assignment.
   *
   * When the function returns, consumer pollers will continue to poll until shutdown is called on every poller.
   *
   * @param consumerGroup consumer group
   * @param topicsToSubscribe topics to which consumers will subscribe to
   * @return collection of consumer pollers
   */
  def subscribeConsumers(consumerGroup: Buffer[KafkaConsumer[Array[Byte], Array[Byte]]],
                         topicsToSubscribe: List[String]): Buffer[ConsumerAssignmentPoller] = {
    val consumerPollers = Buffer[ConsumerAssignmentPoller]()
    for (consumer <- consumerGroup)
      consumerPollers += subscribeConsumerAndStartPolling(consumer, topicsToSubscribe)
    consumerPollers
  }

  /**
   * Creates 'consumerCount' consumers and consumer pollers, one per consumer; subscribes consumers to
   * 'topicsToSubscribe' topics, waits until consumers get topics assignment.
   *
   * When the function returns, consumer pollers will continue to poll until shutdown is called on every poller.
   *
   * @param consumerCount number of consumers to create
   * @param topicsToSubscribe topics to which consumers will subscribe to
   * @param subscriptions set of all topic partitions
   * @return collection of created consumers and collection of corresponding consumer pollers
   */
  def createConsumerGroupAndWaitForAssignment(consumerCount: Int,
                                              topicsToSubscribe: List[String],
                                              subscriptions: Set[TopicPartition]): (Buffer[KafkaConsumer[Array[Byte], Array[Byte]]], Buffer[ConsumerAssignmentPoller]) = {
    assertTrue(consumerCount <= subscriptions.size)
    val consumerGroup = Buffer[KafkaConsumer[Array[Byte], Array[Byte]]]()
    for (_ <- 0 until consumerCount)
      consumerGroup += createConsumer()

    // create consumer pollers, wait for assignment and validate it
    val consumerPollers = subscribeConsumers(consumerGroup, topicsToSubscribe)
    (consumerGroup, consumerPollers)
  }

  /**
   * Create 'numOfConsumersToAdd' consumers add then to the consumer group 'consumerGroup', and create corresponding
   * pollers for these consumers. Wait for partition re-assignment and validate.
   *
   * Currently, assignment validation requires that total number of partitions is greater or equal to
   * number of consumers, so subscriptions.size must be greater or equal the resulting number of consumers in the group
   *
   * @param numOfConsumersToAdd number of consumers to create and add to the consumer group
   * @param consumerGroup current consumer group
   * @param consumerPollers current consumer pollers
   * @param topicsToSubscribe topics to which new consumers will subscribe to
   * @param subscriptions set of all topic partitions
   */
  def addConsumersToGroupAndWaitForGroupAssignment(numOfConsumersToAdd: Int,
                                                   consumerGroup: Buffer[KafkaConsumer[Array[Byte], Array[Byte]]],
                                                   consumerPollers: Buffer[ConsumerAssignmentPoller],
                                                   topicsToSubscribe: List[String],
                                                   subscriptions: Set[TopicPartition]): Unit = {
    assertTrue(consumerGroup.size + numOfConsumersToAdd <= subscriptions.size)
    for (_ <- 0 until numOfConsumersToAdd) {
      val consumer = createConsumer()
      consumerGroup += consumer
      consumerPollers += subscribeConsumerAndStartPolling(consumer, topicsToSubscribe)
    }

    // wait until topics get re-assigned and validate assignment
    validateGroupAssignment(consumerPollers, subscriptions,
      s"Did not get valid assignment for partitions ${subscriptions.asJava} after we added $numOfConsumersToAdd consumer(s)")
  }

  /**
   * Wait for consumers to get partition assignment and validate it.
   *
   * @param consumerPollers consumer pollers corresponding to the consumer group we are testing
   * @param subscriptions set of all topic partitions
   * @param msg message to print when waiting for/validating assignment fails
   */
  def validateGroupAssignment(consumerPollers: Buffer[ConsumerAssignmentPoller],
                              subscriptions: Set[TopicPartition],
                              msg: String,
                              waitTime: Long = 10000L): Unit = {
    TestUtils.waitUntilTrue(() => {
      val assignments = Buffer[Set[TopicPartition]]()
      consumerPollers.foreach(assignments += _.consumerAssignment())
      isPartitionAssignmentValid(assignments, subscriptions)
    }, msg, waitTime)
  }

  def changeConsumerGroupSubscriptionAndValidateAssignment(consumerPollers: Buffer[ConsumerAssignmentPoller],
                                                           topicsToSubscribe: List[String],
                                                           subscriptions: Set[TopicPartition]): Unit = {
    for (poller <- consumerPollers)
      poller.subscribe(topicsToSubscribe)

    // since subscribe call to poller does not actually call consumer subscribe right away, wait
    // until subscribe is called on all consumers
    TestUtils.waitUntilTrue(() => {
      consumerPollers forall (poller => poller.isSubscribeRequestProcessed())
    }, s"Failed to call subscribe on all consumers in the group for subscription ${subscriptions}", 1000L)

    validateGroupAssignment(consumerPollers, subscriptions,
      s"Did not get valid assignment for partitions ${subscriptions.asJava} after we changed subscription")
  }

  def changeConsumerSubscriptionAndValidateAssignment[K, V](consumer: Consumer[K, V],
                                                            topicsToSubscribe: List[String],
                                                            expectedAssignment: Set[TopicPartition],
                                                            rebalanceListener: ConsumerRebalanceListener): Unit = {
    consumer.subscribe(topicsToSubscribe.asJava, rebalanceListener)
    awaitAssignment(consumer, expectedAssignment)
  }

  private def awaitNonEmptyRecords[K, V](consumer: Consumer[K, V], partition: TopicPartition): ConsumerRecords[K, V] = {
    TestUtils.pollRecordsUntilTrue(consumer, (polledRecords: ConsumerRecords[K, V]) => {
      if (polledRecords.records(partition).asScala.nonEmpty)
        return polledRecords
      false
    }, s"Consumer did not consume any messages for partition $partition before timeout.")
    throw new IllegalStateException("Should have timed out before reaching here")
  }

  private def awaitAssignment(consumer: Consumer[_, _], expectedAssignment: Set[TopicPartition]): Unit = {
    TestUtils.pollUntilTrue(consumer, () => consumer.assignment() == expectedAssignment.asJava,
      s"Timed out while awaiting expected assignment $expectedAssignment. " +
        s"The current assignment is ${consumer.assignment()}")
<<<<<<< HEAD
=======
  }

  @Test
  def testConsumingWithNullGroupId(): Unit = {
    val topic = "test_topic"
    val partition = 0;
    val tp = new TopicPartition(topic, partition)
    createTopic(topic, 1, 1)

    TestUtils.waitUntilTrue(() => {
      this.zkClient.topicExists(topic)
    }, "Failed to create topic")

    val producer = createProducer()
    producer.send(new ProducerRecord(topic, partition, "k1".getBytes, "v1".getBytes)).get()
    producer.send(new ProducerRecord(topic, partition, "k2".getBytes, "v2".getBytes)).get()
    producer.send(new ProducerRecord(topic, partition, "k3".getBytes, "v3".getBytes)).get()
    producer.close()

    // consumer 1 uses the default group id and consumes from earliest offset
    val consumer1Config = new Properties(consumerConfig)
    consumer1Config.put(ConsumerConfig.AUTO_OFFSET_RESET_CONFIG, "earliest")
    consumer1Config.put(ConsumerConfig.CLIENT_ID_CONFIG, "consumer1")
    val consumer1 = createConsumer(
      configOverrides = consumer1Config,
      configsToRemove = List(ConsumerConfig.GROUP_ID_CONFIG))

    // consumer 2 uses the default group id and consumes from latest offset
    val consumer2Config = new Properties(consumerConfig)
    consumer2Config.put(ConsumerConfig.AUTO_OFFSET_RESET_CONFIG, "latest")
    consumer2Config.put(ConsumerConfig.CLIENT_ID_CONFIG, "consumer2")
    val consumer2 = createConsumer(
      configOverrides = consumer2Config,
      configsToRemove = List(ConsumerConfig.GROUP_ID_CONFIG))

    // consumer 3 uses the default group id and starts from an explicit offset
    val consumer3Config = new Properties(consumerConfig)
    consumer3Config.put(ConsumerConfig.CLIENT_ID_CONFIG, "consumer3")
    val consumer3 = createConsumer(
      configOverrides = consumer3Config,
      configsToRemove = List(ConsumerConfig.GROUP_ID_CONFIG))

    consumer1.assign(asList(tp))
    consumer2.assign(asList(tp))
    consumer3.assign(asList(tp))
    consumer3.seek(tp, 1)

    val numRecords1 = consumer1.poll(Duration.ofMillis(5000)).count()

    try {
      consumer1.commitSync()
      fail("Expected offset commit to fail due to null group id")
    } catch {
      case e: InvalidGroupIdException => // OK
    }

    try {
      consumer2.committed(tp)
      fail("Expected committed offset fetch to fail due to null group id")
    } catch {
      case e: InvalidGroupIdException => // OK
    }

    val numRecords2 = consumer2.poll(Duration.ofMillis(5000)).count()
    val numRecords3 = consumer3.poll(Duration.ofMillis(5000)).count()

    consumer1.unsubscribe()
    consumer2.unsubscribe()
    consumer3.unsubscribe()

    consumer1.close()
    consumer2.close()
    consumer3.close()

    assertEquals("Expected consumer1 to consume from earliest offset", 3, numRecords1)
    assertEquals("Expected consumer2 to consume from latest offset", 0, numRecords2)
    assertEquals("Expected consumer3 to consume from offset 1", 2, numRecords3)
>>>>>>> 9fb09aa8
  }

  @Test
  def testConsumingWithEmptyGroupId(): Unit = {
    val topic = "test_topic"
    val partition = 0;
    val tp = new TopicPartition(topic, partition)
    createTopic(topic, 1, 1)

    TestUtils.waitUntilTrue(() => {
      this.zkClient.topicExists(topic)
    }, "Failed to create topic")

    val producer = createProducer()
    producer.send(new ProducerRecord(topic, partition, "k1".getBytes, "v1".getBytes)).get()
    producer.send(new ProducerRecord(topic, partition, "k2".getBytes, "v2".getBytes)).get()
    producer.close()

    // consumer 1 uses the empty group id
    val consumer1Config = new Properties(consumerConfig)
    consumer1Config.put(ConsumerConfig.GROUP_ID_CONFIG, "")
    consumer1Config.put(ConsumerConfig.CLIENT_ID_CONFIG, "consumer1")
    consumer1Config.put(ConsumerConfig.MAX_POLL_RECORDS_CONFIG, "1")
    val consumer1 = createConsumer(configOverrides = consumer1Config)

    // consumer 2 uses the empty group id and consumes from latest offset if there is no committed offset
    val consumer2Config = new Properties(consumerConfig)
    consumer2Config.put(ConsumerConfig.AUTO_OFFSET_RESET_CONFIG, "latest")
    consumer2Config.put(ConsumerConfig.GROUP_ID_CONFIG, "")
    consumer2Config.put(ConsumerConfig.CLIENT_ID_CONFIG, "consumer2")
    consumer2Config.put(ConsumerConfig.MAX_POLL_RECORDS_CONFIG, "1")
    val consumer2 = createConsumer(configOverrides = consumer2Config)

    consumer1.assign(asList(tp))
    consumer2.assign(asList(tp))

    val records1 = consumer1.poll(Duration.ofMillis(5000))
    consumer1.commitSync()

    val records2 = consumer2.poll(Duration.ofMillis(5000))
    consumer2.commitSync()

    consumer1.close()
    consumer2.close()

    assertTrue("Expected consumer1 to consume one message from offset 0",
      records1.count() == 1 && records1.records(tp).asScala.head.offset == 0)
    assertTrue("Expected consumer2 to consume one message from offset 1, which is the committed offset of consumer1",
      records2.count() == 1 && records2.records(tp).asScala.head.offset == 1)
  }
}<|MERGE_RESOLUTION|>--- conflicted
+++ resolved
@@ -137,14 +137,6 @@
   }
 
   @deprecated("Serializer now includes a default method that provides the headers", since = "2.1")
-  @Test
-  def testDeprecatedPollBlocksForAssignment(): Unit = {
-    val consumer = createConsumer()
-    consumer.subscribe(Set(topic).asJava)
-    consumer.poll(0)
-    assertEquals(Set(tp, tp2), consumer.assignment().asScala)
-  }
-
   @Test
   def testHeadersExtendedSerializerDeserializer(): Unit = {
     val extendedSerializer = new ExtendedSerializer[Array[Byte]] with SerializerImpl
@@ -1532,11 +1524,7 @@
     consumerConfig.setProperty(ConsumerConfig.CLIENT_ID_CONFIG, "testPerPartitionLagMetricsCleanUpWithAssign")
     val consumer = createConsumer()
     consumer.assign(List(tp).asJava)
-<<<<<<< HEAD
-    val records = awaitNonEmptyRecords(consumer, tp)
-=======
     awaitNonEmptyRecords(consumer, tp)
->>>>>>> 9fb09aa8
     // Verify the metric exist.
     val tags = new util.HashMap[String, String]()
     tags.put("client-id", "testPerPartitionLagMetricsCleanUpWithAssign")
@@ -1825,8 +1813,6 @@
     TestUtils.pollUntilTrue(consumer, () => consumer.assignment() == expectedAssignment.asJava,
       s"Timed out while awaiting expected assignment $expectedAssignment. " +
         s"The current assignment is ${consumer.assignment()}")
-<<<<<<< HEAD
-=======
   }
 
   @Test
@@ -1904,7 +1890,6 @@
     assertEquals("Expected consumer1 to consume from earliest offset", 3, numRecords1)
     assertEquals("Expected consumer2 to consume from latest offset", 0, numRecords2)
     assertEquals("Expected consumer3 to consume from offset 1", 2, numRecords3)
->>>>>>> 9fb09aa8
   }
 
   @Test
