/**
 * Licensed to the Apache Software Foundation (ASF) under one or more contributor license agreements. See the NOTICE
 * file distributed with this work for additional information regarding copyright ownership. The ASF licenses this file
 * to You under the Apache License, Version 2.0 (the "License"); you may not use this file except in compliance with the
 * License. You may obtain a copy of the License at
 *
 * http://www.apache.org/licenses/LICENSE-2.0
 *
 * Unless required by applicable law or agreed to in writing, software distributed under the License is distributed on
 * an "AS IS" BASIS, WITHOUT WARRANTIES OR CONDITIONS OF ANY KIND, either express or implied. See the License for the
 * specific language governing permissions and limitations under the License.
 */
package kafka.api

import kafka.integration.KafkaServerTestHarness
import kafka.log.AbstractLog
import kafka.server.KafkaConfig
import kafka.utils.TestUtils
import org.apache.kafka.clients.consumer.OffsetAndMetadata
import org.apache.kafka.common.TopicPartition
import org.junit.Test
import org.junit.Assert._

import scala.collection.JavaConverters._
import java.util.Properties

import org.apache.kafka.common.internals.Topic
import org.apache.kafka.common.record.CompressionType

class GroupCoordinatorIntegrationTest extends KafkaServerTestHarness {
  val offsetsTopicCompressionCodec = CompressionType.GZIP
  val overridingProps = new Properties()
  overridingProps.put(KafkaConfig.OffsetsTopicPartitionsProp, "1")
  overridingProps.put(KafkaConfig.OffsetsTopicCompressionCodecProp, offsetsTopicCompressionCodec.id.toString)

  override def generateConfigs = TestUtils.createBrokerConfigs(1, zkConnect, enableControlledShutdown = false).map {
    KafkaConfig.fromProps(_, overridingProps)
  }

  @Test
  def testGroupCoordinatorPropagatesOffsetsTopicCompressionCodec() {
    val consumer = TestUtils.createConsumer(TestUtils.getBrokerListStrFromServers(servers))
    val offsetMap = Map(
      new TopicPartition(Topic.GROUP_METADATA_TOPIC_NAME, 0) -> new OffsetAndMetadata(10, "")
    ).asJava
    consumer.commitSync(offsetMap)
    val logManager = servers.head.getLogManager
<<<<<<< HEAD

    def getGroupMetadataLogOpt: Option[AbstractLog] =
=======
    def getGroupMetadataLogOpt: Option[Log] =
>>>>>>> 65767e9e
      logManager.getLog(new TopicPartition(Topic.GROUP_METADATA_TOPIC_NAME, 0))

    TestUtils.waitUntilTrue(() => getGroupMetadataLogOpt.exists(_.localLogSegments.exists(_.log.batches.asScala.nonEmpty)),
                            "Commit message not appended in time")

    val logSegments = getGroupMetadataLogOpt.get.localLogSegments
    val incorrectCompressionCodecs = logSegments
      .flatMap(_.log.batches.asScala.map(_.compressionType))
      .filter(_ != offsetsTopicCompressionCodec)
    assertEquals("Incorrect compression codecs should be empty", Seq.empty, incorrectCompressionCodecs)

    consumer.close()
  }
}<|MERGE_RESOLUTION|>--- conflicted
+++ resolved
@@ -45,12 +45,7 @@
     ).asJava
     consumer.commitSync(offsetMap)
     val logManager = servers.head.getLogManager
-<<<<<<< HEAD
-
     def getGroupMetadataLogOpt: Option[AbstractLog] =
-=======
-    def getGroupMetadataLogOpt: Option[Log] =
->>>>>>> 65767e9e
       logManager.getLog(new TopicPartition(Topic.GROUP_METADATA_TOPIC_NAME, 0))
 
     TestUtils.waitUntilTrue(() => getGroupMetadataLogOpt.exists(_.localLogSegments.exists(_.log.batches.asScala.nonEmpty)),
