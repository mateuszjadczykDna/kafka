/*
 * Licensed to the Apache Software Foundation (ASF) under one
 * or more contributor license agreements.  See the NOTICE file
 * distributed with this work for additional information
 * regarding copyright ownership.  The ASF licenses this file
 * to you under the Apache License, Version 2.0 (the
 * "License"); you may not use this file except in compliance
 * with the License.  You may obtain a copy of the License at
 *
 *   http://www.apache.org/licenses/LICENSE-2.0
 *
 * Unless required by applicable law or agreed to in writing,
 * software distributed under the License is distributed on an
 * "AS IS" BASIS, WITHOUT WARRANTIES OR CONDITIONS OF ANY
 * KIND, either express or implied.  See the License for the
 * specific language governing permissions and limitations
 * under the License.
 */

ext {
  versions = [:]
  libs = [:]
  
  // Enabled by default when commands like `testAll` are invoked
  defaultScalaVersions = [ '2.11', '2.12' ]
  // Available if -PscalaVersion is used. This is useful when we want to support a Scala version that has
  // a higher minimum Java requirement than Kafka. This was previously the case for Scala 2.12 and Java 7.
  availableScalaVersions = [ '2.11', '2.12' ]
}

// Add Scala version
def defaultScala211Version = '2.11.12'
def defaultScala212Version = '2.12.7'
if (hasProperty('scalaVersion')) {
  if (scalaVersion == '2.11') {
    versions["scala"] = defaultScala211Version
  } else if (scalaVersion == '2.12') {
    versions["scala"] = defaultScala212Version
  } else {
    versions["scala"] = scalaVersion
  }
} else {
  versions["scala"] = defaultScala211Version
}

// Add base Scala version
versions["baseScala"] = versions.scala.substring(0, versions.scala.lastIndexOf("."))

versions += [
  activation: "1.1.1",
  apacheda: "1.0.2",
  apacheds: "2.0.0-M24",
  argparse4j: "0.7.0",
  bcpkix: "1.60",
  easymock: "3.6",
  gson: "2.7",
  guava: "20.0",
  jackson: "2.9.7",
  jbcrypt: "0.4",
  jetty: "9.4.12.v20180830",
  jersey: "2.27",
  jmh: "1.21",
<<<<<<< HEAD
  jose4j: "0.6.4",
=======
  hamcrest: "1.3",
>>>>>>> f6241861
  log4j: "1.2.17",
  scalaLogging: "3.9.0",
  jaxb: "2.3.0",
  jaxrs: "2.1.1",
  jfreechart: "1.0.0",
  jopt: "5.0.4",
  junit: "4.12",
  kafka_0100: "0.10.0.1",
  kafka_0101: "0.10.1.1",
  kafka_0102: "0.10.2.2",
  kafka_0110: "0.11.0.3",
  kafka_10: "1.0.2",
  kafka_11: "1.1.1",
  kafka_20: "2.0.0",
  lz4: "1.5.0",
  mavenArtifact: "3.5.4",
  metrics: "2.2.0",
  mockito: "2.23.0",
  // PowerMock 1.x doesn't support Java 9, so use PowerMock 2.0.0 beta
  powermock: "2.0.0-beta.5",
  protobuf: "3.4.0",
  reflections: "0.9.11",
  rocksDB: "5.14.2",
  scalatest: "3.0.5",
  scoverage: "1.3.1",
  slf4j: "1.7.25",
  snappy: "1.1.7.2",
  zkclient: "0.10",
  zookeeper: "3.4.13",
  zstd: "1.3.5-4"
]

libs += [
  activation: "javax.activation:activation:$versions.activation",
  apacheda: "org.apache.directory.api:api-all:$versions.apacheda",
  apachedsCoreApi: "org.apache.directory.server:apacheds-core-api:$versions.apacheds",
  apachedsInterceptorKerberos: "org.apache.directory.server:apacheds-interceptor-kerberos:$versions.apacheds",
  apachedsProtocolShared: "org.apache.directory.server:apacheds-protocol-shared:$versions.apacheds",
  apachedsProtocolKerberos: "org.apache.directory.server:apacheds-protocol-kerberos:$versions.apacheds",
  apachedsProtocolLdap: "org.apache.directory.server:apacheds-protocol-ldap:$versions.apacheds",
  apachedsLdifPartition: "org.apache.directory.server:apacheds-ldif-partition:$versions.apacheds",
  apachedsMavibotPartition: "org.apache.directory.server:apacheds-mavibot-partition:$versions.apacheds",
  apachedsJdbmPartition: "org.apache.directory.server:apacheds-jdbm-partition:$versions.apacheds",
  argparse4j: "net.sourceforge.argparse4j:argparse4j:$versions.argparse4j",
  bcpkix: "org.bouncycastle:bcpkix-jdk15on:$versions.bcpkix",
  easymock: "org.easymock:easymock:$versions.easymock",
  gson: "com.google.code.gson:gson:$versions.gson",
  guava: "com.google.guava:guava:$versions.guava",
  guavaTestLib: "com.google.guava:guava-testlib:$versions.guava",
  jacksonDatabind: "com.fasterxml.jackson.core:jackson-databind:$versions.jackson",
  jacksonJaxrsJsonProvider: "com.fasterxml.jackson.jaxrs:jackson-jaxrs-json-provider:$versions.jackson",
  jaxbApi: "javax.xml.bind:jaxb-api:$versions.jaxb",
  jaxrsApi: "javax.ws.rs:javax.ws.rs-api:$versions.jaxrs",
  jbcrypt: "org.mindrot:jbcrypt:$versions.jbcrypt",
  jettyServer: "org.eclipse.jetty:jetty-server:$versions.jetty",
  jettyClient: "org.eclipse.jetty:jetty-client:$versions.jetty",
  jettyServlet: "org.eclipse.jetty:jetty-servlet:$versions.jetty",
  jettyServlets: "org.eclipse.jetty:jetty-servlets:$versions.jetty",
  jerseyContainerServlet: "org.glassfish.jersey.containers:jersey-container-servlet:$versions.jersey",
  jerseyHk2: "org.glassfish.jersey.inject:jersey-hk2:$versions.jersey",
  jmhCore: "org.openjdk.jmh:jmh-core:$versions.jmh",
  jmhCoreBenchmarks: "org.openjdk.jmh:jmh-core-benchmarks:$versions.jmh",
  jmhGeneratorAnnProcess: "org.openjdk.jmh:jmh-generator-annprocess:$versions.jmh",
  joptSimple: "net.sf.jopt-simple:jopt-simple:$versions.jopt",
  jose4j: "org.bitbucket.b_c:jose4j:$versions.jose4j",
  junit: "junit:junit:$versions.junit",
  hamcrest: "org.hamcrest:hamcrest-all:1.3",
  kafkaStreams_0100: "org.apache.kafka:kafka-streams:$versions.kafka_0100",
  kafkaStreams_0101: "org.apache.kafka:kafka-streams:$versions.kafka_0101",
  kafkaStreams_0102: "org.apache.kafka:kafka-streams:$versions.kafka_0102",
  kafkaStreams_0110: "org.apache.kafka:kafka-streams:$versions.kafka_0110",
  kafkaStreams_10: "org.apache.kafka:kafka-streams:$versions.kafka_10",
  kafkaStreams_11: "org.apache.kafka:kafka-streams:$versions.kafka_11",
  kafkaStreams_20: "org.apache.kafka:kafka-streams:$versions.kafka_20",
  log4j: "log4j:log4j:$versions.log4j",
  lz4: "org.lz4:lz4-java:$versions.lz4",
  metrics: "com.yammer.metrics:metrics-core:$versions.metrics",
  mockitoCore: "org.mockito:mockito-core:$versions.mockito",
  powermockJunit4: "org.powermock:powermock-module-junit4:$versions.powermock",
  powermockEasymock: "org.powermock:powermock-api-easymock:$versions.powermock",
  protobuf: "com.google.protobuf:protobuf-java:$versions.protobuf",
  protobufUtil: "com.google.protobuf:protobuf-java-util:$versions.protobuf",
  reflections: "org.reflections:reflections:$versions.reflections",
  rocksDBJni: "org.rocksdb:rocksdbjni:$versions.rocksDB",
  scalaLibrary: "org.scala-lang:scala-library:$versions.scala",
  scalaLogging: "com.typesafe.scala-logging:scala-logging_$versions.baseScala:$versions.scalaLogging",
  scalaReflect: "org.scala-lang:scala-reflect:$versions.scala",
  scalatest: "org.scalatest:scalatest_$versions.baseScala:$versions.scalatest",
  scoveragePlugin: "org.scoverage:scalac-scoverage-plugin_$versions.baseScala:$versions.scoverage",
  scoverageRuntime: "org.scoverage:scalac-scoverage-runtime_$versions.baseScala:$versions.scoverage",
  slf4jApi: "org.slf4j:slf4j-api:$versions.slf4j",
  slf4jlog4j: "org.slf4j:slf4j-log4j12:$versions.slf4j",
  snappy: "org.xerial.snappy:snappy-java:$versions.snappy",
  zkclient: "com.101tec:zkclient:$versions.zkclient",
  zookeeper: "org.apache.zookeeper:zookeeper:$versions.zookeeper",
  jfreechart: "jfreechart:jfreechart:$versions.jfreechart",
  mavenArtifact: "org.apache.maven:maven-artifact:$versions.mavenArtifact",
  zstd: "com.github.luben:zstd-jni:$versions.zstd",
]<|MERGE_RESOLUTION|>--- conflicted
+++ resolved
@@ -60,11 +60,8 @@
   jetty: "9.4.12.v20180830",
   jersey: "2.27",
   jmh: "1.21",
-<<<<<<< HEAD
+  hamcrest: "1.3",
   jose4j: "0.6.4",
-=======
-  hamcrest: "1.3",
->>>>>>> f6241861
   log4j: "1.2.17",
   scalaLogging: "3.9.0",
   jaxb: "2.3.0",
