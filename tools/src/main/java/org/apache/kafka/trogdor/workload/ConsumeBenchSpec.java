--- conflicted
+++ resolved
@@ -21,10 +21,7 @@
 import com.fasterxml.jackson.annotation.JsonProperty;
 
 import org.apache.kafka.common.TopicPartition;
-<<<<<<< HEAD
-=======
 import org.apache.kafka.common.config.ConfigException;
->>>>>>> 9fb09aa8
 import org.apache.kafka.trogdor.common.StringExpander;
 import org.apache.kafka.trogdor.task.TaskController;
 import org.apache.kafka.trogdor.task.TaskSpec;
@@ -65,8 +62,6 @@
  * #{@link org.apache.kafka.clients.consumer.KafkaConsumer#subscribe(Collection)}.
  * It will be assigned partitions dynamically from the consumer group.
  *
-<<<<<<< HEAD
-=======
  * This specification supports the spawning of multiple consumers in the single Trogdor worker agent.
  * The "threadsPerWorker" field denotes how many consumers should be spawned for this spec.
  * It is worth noting that the "targetMessagesPerSec", "maxMessages" and "activeTopics" fields apply for every consumer individually.
@@ -76,7 +71,6 @@
  * explicitly specifying partitions in "activeTopics" when there are multiple "threadsPerWorker"
  * and a particular "consumerGroup" will result in an #{@link ConfigException}, aborting the task.
  *
->>>>>>> 9fb09aa8
  * An example JSON representation which will result in a consumer that is part of the consumer group "cg" and
  * subscribed to topics foo1, foo2, foo3 and bar.
  * #{@code
@@ -93,10 +87,6 @@
  */
 public class ConsumeBenchSpec extends TaskSpec {
 
-<<<<<<< HEAD
-    static final String EMPTY_CONSUMER_GROUP = "";
-=======
->>>>>>> 9fb09aa8
     private static final String VALID_EXPANDED_TOPIC_NAME_PATTERN = "^[^:]+(:[\\d]+|[^:]*)$";
     private final String consumerNode;
     private final String bootstrapServers;
@@ -107,10 +97,7 @@
     private final Map<String, String> commonClientConf;
     private final List<String> activeTopics;
     private final String consumerGroup;
-<<<<<<< HEAD
-=======
     private final int threadsPerWorker;
->>>>>>> 9fb09aa8
 
     @JsonCreator
     public ConsumeBenchSpec(@JsonProperty("startMs") long startMs,
@@ -123,10 +110,7 @@
                             @JsonProperty("consumerConf") Map<String, String> consumerConf,
                             @JsonProperty("commonClientConf") Map<String, String> commonClientConf,
                             @JsonProperty("adminClientConf") Map<String, String> adminClientConf,
-<<<<<<< HEAD
-=======
                             @JsonProperty("threadsPerWorker") Integer threadsPerWorker,
->>>>>>> 9fb09aa8
                             @JsonProperty("activeTopics") List<String> activeTopics) {
         super(startMs, durationMs);
         this.consumerNode = (consumerNode == null) ? "" : consumerNode;
@@ -137,12 +121,8 @@
         this.commonClientConf = configOrEmptyMap(commonClientConf);
         this.adminClientConf = configOrEmptyMap(adminClientConf);
         this.activeTopics = activeTopics == null ? new ArrayList<>() : activeTopics;
-<<<<<<< HEAD
-        this.consumerGroup = consumerGroup == null ? EMPTY_CONSUMER_GROUP : consumerGroup;
-=======
         this.consumerGroup = consumerGroup == null ? "" : consumerGroup;
         this.threadsPerWorker = threadsPerWorker == null ? 1 : threadsPerWorker;
->>>>>>> 9fb09aa8
     }
 
     @JsonProperty
