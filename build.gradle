// Licensed to the Apache Software Foundation (ASF) under one or more
// contributor license agreements.  See the NOTICE file distributed with
// this work for additional information regarding copyright ownership.
// The ASF licenses this file to You under the Apache License, Version 2.0
// (the "License"); you may not use this file except in compliance with
// the License.  You may obtain a copy of the License at
//
//    http://www.apache.org/licenses/LICENSE-2.0
//
// Unless required by applicable law or agreed to in writing, software
// distributed under the License is distributed on an "AS IS" BASIS,
// WITHOUT WARRANTIES OR CONDITIONS OF ANY KIND, either express or implied.
// See the License for the specific language governing permissions and
// limitations under the License.

import org.ajoberstar.grgit.Grgit

buildscript {
  repositories {
    mavenCentral()
    jcenter()
    maven {
      url "https://plugins.gradle.org/m2/"
    }
  }
  apply from: file('gradle/buildscript.gradle'), to: buildscript

  dependencies {
    // For Apache Rat plugin to ignore non-Git files
    classpath "org.ajoberstar:grgit:1.9.3"
<<<<<<< HEAD
    classpath 'com.github.ben-manes:gradle-versions-plugin:0.17.0'
    classpath 'org.scoverage:gradle-scoverage:2.3.0'
    classpath 'com.github.jengelman.gradle.plugins:shadow:2.0.4'
    classpath 'org.owasp:dependency-check-gradle:3.2.1'
    classpath "com.diffplug.spotless:spotless-plugin-gradle:3.10.0"
    classpath "gradle.plugin.com.github.spotbugs:spotbugs-gradle-plugin:1.6.3"
    classpath 'com.google.protobuf:protobuf-gradle-plugin:0.8.6'
=======
    classpath 'com.github.ben-manes:gradle-versions-plugin:0.20.0'
    classpath 'org.scoverage:gradle-scoverage:2.4.0'
    classpath 'com.github.jengelman.gradle.plugins:shadow:4.0.0'
    classpath 'org.owasp:dependency-check-gradle:3.3.2'
    classpath "com.diffplug.spotless:spotless-plugin-gradle:3.15.0"
    classpath "gradle.plugin.com.github.spotbugs:spotbugs-gradle-plugin:1.6.4"
>>>>>>> fdba029d
  }
}

apply plugin: "com.diffplug.gradle.spotless"
spotless {
  scala {
    target 'streams/**/*.scala'
    scalafmt('1.5.1').configFile('checkstyle/.scalafmt.conf')
  }
}

apply from: "$rootDir/gradle/dependencies.gradle"

task copyGitHooks(type: Copy) {
    description 'Copies the git hooks.'
    from("${rootDir}/bin/git-hooks/") {
        include '*'
    }
    into "${rootDir}/.git/hooks"
}

task installGitHooks(type: Exec) {
    description 'Installs the git hooks.'
    group 'git hooks'
    workingDir rootDir
    commandLine 'chmod'
    args '-R', '+x', '.git/hooks/'
    dependsOn copyGitHooks
    doLast {
        logger.info('Git hook installed successfully.')
    }
}

allprojects {

  repositories {
    mavenCentral()
  }
  
  apply plugin: 'idea'
  apply plugin: 'org.owasp.dependencycheck'
  apply plugin: 'com.github.ben-manes.versions'

  dependencyUpdates {
    revision="release"
    resolutionStrategy = {
      componentSelection { rules ->
        rules.all { ComponentSelection selection ->
          boolean rejected = ['snap', 'alpha', 'beta', 'rc', 'cr', 'm'].any { qualifier ->
            selection.candidate.version ==~ /(?i).*[.-]${qualifier}[.\d-]*/
          }
          if (rejected) {
            selection.reject('Release candidate')
          }
        }
      }
    }
    configurations {
      runtime {
        resolutionStrategy {
          force "com.fasterxml.jackson.core:jackson-annotations:$versions.jackson"
        }
      }
    }
  }

  tasks.withType(Javadoc) {
    // disable the crazy super-strict doclint tool in Java 8
    // noinspection SpellCheckingInspection
    options.addStringOption('Xdoclint:none', '-quiet')
  }

}

ext {
  gradleVersion = "4.10.2"
  minJavaVersion = "8"
  buildVersionFileName = "kafka-version.properties"

  userMaxForks = project.hasProperty('maxParallelForks') ? maxParallelForks.toInteger() : null

  skipSigning = project.hasProperty('skipSigning') && skipSigning.toBoolean()
  shouldSign = !skipSigning && !version.endsWith("SNAPSHOT") && project.gradle.startParameter.taskNames.any { it.contains("upload") }

  mavenUrl = project.hasProperty('mavenUrl') ? project.mavenUrl : ''
  mavenUsername = project.hasProperty('mavenUsername') ? project.mavenUsername : ''
  mavenPassword = project.hasProperty('mavenPassword') ? project.mavenPassword : ''

  userShowStandardStreams = project.hasProperty("showStandardStreams") ? showStandardStreams : null

  userTestLoggingEvents = project.hasProperty("testLoggingEvents") ? Arrays.asList(testLoggingEvents.split(",")) : null

  generatedDocsDir = new File("${project.rootDir}/docs/generated")

  commitId = project.hasProperty('commitId') ? commitId : null
}

apply from: file('wrapper.gradle')

if (file('.git').exists()) {
  apply from: file('gradle/rat.gradle')
  rat {
    // Exclude everything under the directory that git should be ignoring via .gitignore or that isn't checked in. These
    // restrict us only to files that are checked in or are staged.
    def repo = Grgit.open(project.getRootDir())
    excludes = new ArrayList<String>(repo.clean(ignore: false, directories: true, dryRun: true))
    // And some of the files that we have checked in should also be excluded from this check
    excludes.addAll([
        '**/.git/**',
        '**/build/**',
        'CONTRIBUTING.md',
        'PULL_REQUEST_TEMPLATE.md',
        'gradlew',
        'gradlew.bat',
        'TROGDOR.md',
        '**/README.md',
        '**/id_rsa',
        '**/id_rsa.pub',
        'checkstyle/suppressions.xml',
        'streams/quickstart/java/src/test/resources/projects/basic/goal.txt',
        'streams/streams-scala/logs/*'
    ])
  }
}

subprojects {
  apply plugin: 'java'
  // apply the eclipse plugin only to subprojects that hold code. 'connect' is just a folder.
  if (!project.name.equals('connect')) {
    apply plugin: 'eclipse'
    fineTuneEclipseClasspathFile(eclipse, project)
  }
  apply plugin: 'maven'
  apply plugin: 'signing'
  apply plugin: 'checkstyle'
  if (!JavaVersion.current().isJava11Compatible())
    apply plugin: "com.github.spotbugs"

  sourceCompatibility = minJavaVersion
  targetCompatibility = minJavaVersion

  compileJava {
    options.encoding = 'UTF-8'
    options.compilerArgs << "-Xlint:deprecation,unchecked"
    // --release is the recommended way to select the target release, but it's only supported in Java 9 so we also
    // set --source and --target via `sourceCompatibility` and `targetCompatibility`. If/when Gradle supports `--release`
    // natively (https://github.com/gradle/gradle/issues/2510), we should switch to that.
    if (JavaVersion.current().isJava9Compatible())
      options.compilerArgs << "--release" << minJavaVersion
    dependsOn installGitHooks
  }

  uploadArchives {
    repositories {
      signing {
          required { shouldSign }
          sign configurations.archives

          // To test locally, replace mavenUrl in ~/.gradle/gradle.properties to file://localhost/tmp/myRepo/
          mavenDeployer {
              beforeDeployment { MavenDeployment deployment -> signing.signPom(deployment) }
              repository(url: "${mavenUrl}") {
                  authentication(userName: "${mavenUsername}", password: "${mavenPassword}")
              }
              afterEvaluate {
                  pom.artifactId = "${archivesBaseName}"
                  pom.project {
                      name 'Apache Kafka'
                      packaging 'jar'
                      url 'http://kafka.apache.org'
                      licenses {
                          license {
                              name 'The Apache Software License, Version 2.0'
                              url 'http://www.apache.org/licenses/LICENSE-2.0.txt'
                              distribution 'repo'
                          }
                      }
                  }
              }
          }
      }
    }
  }

  def testLoggingEvents = ["passed", "skipped", "failed"]
  def testShowStandardStreams = false
  def testExceptionFormat = 'full'

  test {
    maxParallelForks = userMaxForks ?: Runtime.runtime.availableProcessors()

    minHeapSize = "256m"
    maxHeapSize = "2048m"

    testLogging {
      events = userTestLoggingEvents ?: testLoggingEvents
      showStandardStreams = userShowStandardStreams ?: testShowStandardStreams
      exceptionFormat = testExceptionFormat
    }

  }

  task integrationTest(type: Test, dependsOn: compileJava) {
    maxParallelForks = userMaxForks ?: Runtime.runtime.availableProcessors()

    minHeapSize = "256m"
    maxHeapSize = "2048m"

    testLogging {
      events = userTestLoggingEvents ?: testLoggingEvents
      showStandardStreams = userShowStandardStreams ?: testShowStandardStreams
      exceptionFormat = testExceptionFormat
    }

    useJUnit {
      includeCategories 'org.apache.kafka.test.IntegrationTest'
    }

  }

  task unitTest(type: Test, dependsOn: compileJava) {
    maxParallelForks = userMaxForks ?: Runtime.runtime.availableProcessors()

    minHeapSize = "256m"
    maxHeapSize = "2048m"

    testLogging {
      events = userTestLoggingEvents ?: testLoggingEvents
      showStandardStreams = userShowStandardStreams ?: testShowStandardStreams
      exceptionFormat = testExceptionFormat
    }

    useJUnit {
      excludeCategories 'org.apache.kafka.test.IntegrationTest'
    }
    
  }

  jar {
    from "$rootDir/LICENSE"
    from "$rootDir/NOTICE"
  }

  task srcJar(type: Jar) {
    classifier = 'sources'
    from "$rootDir/LICENSE"
    from "$rootDir/NOTICE"
    from sourceSets.main.allSource
  }

  task javadocJar(type: Jar, dependsOn: javadoc) {
    classifier 'javadoc'
    from "$rootDir/LICENSE"
    from "$rootDir/NOTICE"
    from javadoc.destinationDir
  }

  task docsJar(dependsOn: javadocJar)

  javadoc {
    options.charSet = 'UTF-8'
    options.docEncoding = 'UTF-8'
    options.encoding = 'UTF-8'
  }

  task systemTestLibs(dependsOn: jar)

  artifacts {
    archives srcJar
    archives javadocJar
  }

  if(!sourceSets.test.allSource.isEmpty()) {
    task testJar(type: Jar) {
      classifier = 'test'
      from "$rootDir/LICENSE"
      from "$rootDir/NOTICE"
      from sourceSets.test.output
    }

    task testSrcJar(type: Jar, dependsOn: testJar) {
      classifier = 'test-sources'
      from "$rootDir/LICENSE"
      from "$rootDir/NOTICE"
      from sourceSets.test.allSource
    }

    artifacts {
      archives testJar
      archives testSrcJar
    }
  }

  plugins.withType(ScalaPlugin) {
    task scaladocJar(type:Jar) {
      classifier = 'scaladoc'
      from "$rootDir/LICENSE"
      from "$rootDir/NOTICE"
      from scaladoc.destinationDir
    }

    //documentation task should also trigger building scala doc jar
    docsJar.dependsOn scaladocJar

    artifacts {
      archives scaladocJar
    }
  }

  tasks.withType(ScalaCompile) {
    scalaCompileOptions.additionalParameters = [
      "-deprecation",
      "-unchecked",
      "-encoding", "utf8",
      "-Xlog-reflective-calls",
      "-feature",
      "-language:postfixOps",
      "-language:implicitConversions",
      "-language:existentials",
      "-Xlint:by-name-right-associative",
      "-Xlint:delayedinit-select",
      "-Xlint:doc-detached",
      "-Xlint:missing-interpolator",
      "-Xlint:nullary-override",
      "-Xlint:nullary-unit",
      "-Xlint:option-implicit",
      "-Xlint:package-object-classes",
      "-Xlint:poly-implicit-overload",
      "-Xlint:private-shadow",
      "-Xlint:stars-align",
      "-Xlint:type-parameter-shadow",
      "-Xlint:unsound-match"
    ]

    if (versions.baseScala != '2.11') {
      scalaCompileOptions.additionalParameters += [
        "-Xlint:constant",
        "-Xlint:unused"
      ]
    }

    configure(scalaCompileOptions.forkOptions) {
      memoryMaximumSize = '1g'
      jvmArgs = ['-Xss2m']
    }
  }

  checkstyle {
    configFile = new File(rootDir, "checkstyle/checkstyle.xml")
    configProperties = checkstyleConfigProperties("import-control.xml")
    toolVersion = '8.10'
  }
  test.dependsOn('checkstyleMain', 'checkstyleTest')

  if (!JavaVersion.current().isJava11Compatible()) {
    spotbugs {
      // 3.1.6 has a regression that breaks our build, seems to be https://github.com/spotbugs/spotbugs/pull/688
      toolVersion = '3.1.5'
      excludeFilter = file("$rootDir/gradle/spotbugs-exclude.xml")
      ignoreFailures = false
    }
    test.dependsOn('spotbugsMain')

    tasks.withType(com.github.spotbugs.SpotBugsTask) {
      reports {
        // Continue supporting `xmlFindBugsReport` for compatibility
        xml.enabled(project.hasProperty('xmlSpotBugsReport') || project.hasProperty('xmlFindBugsReport'))
        html.enabled(!project.hasProperty('xmlSpotBugsReport') && !project.hasProperty('xmlFindBugsReport'))
      }
    }
  }

  // Ignore core since its a scala project
  if (it.path != ':core') {
    apply plugin: "jacoco"

    jacoco {
      toolVersion = "0.8.2"
    }

    // NOTE: Jacoco Gradle plugin does not support "offline instrumentation" this means that classes mocked by PowerMock
    // may report 0 coverage, since the source was modified after initial instrumentation.
    // See https://github.com/jacoco/jacoco/issues/51
    jacocoTestReport {
      dependsOn tasks.test
      sourceSets sourceSets.main
      reports {
        html.enabled = true
        xml.enabled = true
        csv.enabled = false
      }
    }
  }

  def coverageGen = it.path == ':core' ? 'reportScoverage' : 'jacocoTestReport'
  task reportCoverage(dependsOn: [coverageGen])

}

gradle.taskGraph.whenReady { taskGraph ->
  taskGraph.getAllTasks().findAll { it.name.contains('spotbugsScoverage') || it.name.contains('spotbugsTest') }.each { task ->
    task.enabled = false
  }
}

def fineTuneEclipseClasspathFile(eclipse, project) {
  eclipse.classpath.file {
    beforeMerged { cp ->
      cp.entries.clear()
      // for the core project add the directories defined under test/scala as separate source directories
      if (project.name.equals('core')) {
        cp.entries.add(new org.gradle.plugins.ide.eclipse.model.SourceFolder("src/test/scala/integration", null))
        cp.entries.add(new org.gradle.plugins.ide.eclipse.model.SourceFolder("src/test/scala/other", null))
        cp.entries.add(new org.gradle.plugins.ide.eclipse.model.SourceFolder("src/test/scala/unit", null))
      }
    }
    whenMerged { cp ->
      // for the core project exclude the separate sub-directories defined under test/scala. These are added as source dirs above
      if (project.name.equals('core')) {
        cp.entries.findAll { it.kind == "src" && it.path.equals("src/test/scala") }*.excludes = ["integration/", "other/", "unit/"]
      }
      /* 
       * Set all eclipse build output to go to 'build_eclipse' directory. This is to ensure that gradle and eclipse use different 
       * build output directories, and also avoid using the eclpise default of 'bin' which clashes with some of our script directories.
       * https://discuss.gradle.org/t/eclipse-generated-files-should-be-put-in-the-same-place-as-the-gradle-generated-files/6986/2
       */
      cp.entries.findAll { it.kind == "output" }*.path = "build_eclipse"
      /*
       * Some projects have explicitly added test output dependencies. These are required for the gradle build but not required
       * in Eclipse since the dependent projects are added as dependencies. So clean up these from the generated classpath.
       */
      cp.entries.removeAll { it.kind == "lib" && it.path.matches(".*/build/(classes|resources)/test") }
    }
  }
}

def checkstyleConfigProperties(configFileName) {
  [importControlFile: "$rootDir/checkstyle/$configFileName",
   suppressionsFile: "$rootDir/checkstyle/suppressions.xml",
   headerFile: "$rootDir/checkstyle/java.header"]
}

// Aggregates all jacoco results into the root project directory
task jacocoRootReport(type: org.gradle.testing.jacoco.tasks.JacocoReport) {
  def javaProjects = subprojects.findAll { it.path != ':core' }

  description = 'Generates an aggregate report from all subprojects'
  dependsOn(javaProjects.test)

  additionalSourceDirs = files(javaProjects.sourceSets.main.allSource.srcDirs)
  sourceDirectories = files(javaProjects.sourceSets.main.allSource.srcDirs)
  classDirectories =  files(javaProjects.sourceSets.main.output)
  executionData = files(javaProjects.jacocoTestReport.executionData)

  reports {
    html.enabled = true
    xml.enabled = true
  }

  // workaround to ignore projects that don't have any tests at all
  onlyIf = { true }
  doFirst {
    executionData = files(executionData.findAll { it.exists() })
  }
}

task reportCoverage(dependsOn: ['jacocoRootReport', 'core:reportCoverage'])

for ( sv in availableScalaVersions ) {
  String taskSuffix = sv.replaceAll("\\.", "_")

  tasks.create(name: "jarScala_${taskSuffix}", type: GradleBuild) {
    startParameter = project.getGradle().getStartParameter().newInstance()
    startParameter.projectProperties += [scalaVersion: "${sv}"]
    tasks = ['core:jar', 'streams:streams-scala:jar']
  }

  tasks.create(name: "testScala_${taskSuffix}", type: GradleBuild) {
    startParameter = project.getGradle().getStartParameter().newInstance()
    startParameter.projectProperties += [scalaVersion: "${sv}"]
    tasks = ['core:test', 'streams:streams-scala:test']
  }

  tasks.create(name: "srcJar_${taskSuffix}", type: GradleBuild) {
    startParameter = project.getGradle().getStartParameter().newInstance()
    startParameter.projectProperties += [scalaVersion: "${sv}"]
    tasks = ['core:srcJar', 'streams:streams-scala:srcJar']
  }

  tasks.create(name: "docsJar_${taskSuffix}", type: GradleBuild) {
    startParameter = project.getGradle().getStartParameter().newInstance()
    startParameter.projectProperties += [scalaVersion: "${sv}"]
    tasks = ['core:docsJar', 'streams:streams-scala:docsJar']
  }

  tasks.create(name: "install_${taskSuffix}", type: GradleBuild) {
    startParameter = project.getGradle().getStartParameter().newInstance()
    startParameter.projectProperties += [scalaVersion: "${sv}"]
    tasks = ['install']
  }

  tasks.create(name: "releaseTarGz_${taskSuffix}", type: GradleBuild) {
    startParameter = project.getGradle().getStartParameter().newInstance()
    startParameter.projectProperties += [scalaVersion: "${sv}"]
    tasks = ['releaseTarGz']
  }

  tasks.create(name: "uploadScalaArchives_${taskSuffix}", type: GradleBuild) {
    startParameter = project.getGradle().getStartParameter().newInstance()
    startParameter.projectProperties += [scalaVersion: "${sv}"]
    tasks = ['core:uploadArchives', 'streams:streams-scala:uploadArchives']
  }
}

def connectPkgs = ['connect:api', 'connect:runtime', 'connect:transforms', 'connect:json', 'connect:file', 'connect:basic-auth-extension']
def pkgs = ['clients', 'examples', 'log4j-appender', 'tools', 'streams', 'streams:streams-scala', 'streams:test-utils', 'streams:examples'] + connectPkgs

/** Create one task per default Scala version */
def withDefScalaVersions(taskName) {
  defaultScalaVersions.collect { taskName + '_' + it.replaceAll('\\.', '_') }
}

tasks.create(name: "jarConnect", dependsOn: connectPkgs.collect { it + ":jar" }) {}
tasks.create(name: "jarAll", dependsOn: withDefScalaVersions('jarScala') + pkgs.collect { it + ":jar" }) { }

tasks.create(name: "srcJarAll", dependsOn: withDefScalaVersions('srcJar') + pkgs.collect { it + ":srcJar" }) { }

tasks.create(name: "docsJarAll", dependsOn: withDefScalaVersions('docsJar') + pkgs.collect { it + ":docsJar" }) { }

tasks.create(name: "testConnect", dependsOn: connectPkgs.collect { it + ":test" }) {}
tasks.create(name: "testAll", dependsOn: withDefScalaVersions('testScala') + pkgs.collect { it + ":test" }) { }

tasks.create(name: "installAll", dependsOn: withDefScalaVersions('install') + pkgs.collect { it + ":install" }) { }

tasks.create(name: "releaseTarGzAll", dependsOn: withDefScalaVersions('releaseTarGz')) { }

tasks.create(name: "uploadArchivesAll", dependsOn: withDefScalaVersions('uploadScalaArchives') + pkgs.collect { it + ":uploadArchives" }) { }

project(':core') {
  println "Building project 'core' with Scala version ${versions.scala}"

  apply plugin: 'scala'
  archivesBaseName = "kafka_${versions.baseScala}"

  dependencies {
    compile project(':clients')
    compile libs.jacksonDatabind
    compile libs.joptSimple
    compile libs.metrics
    compile libs.scalaLibrary
    // only needed transitively, but set it explicitly to ensure it has the same version as scala-library
    compile libs.scalaReflect
    compile libs.scalaLogging
    compile libs.slf4jApi
    compile(libs.zkclient) {
      exclude module: 'zookeeper'
    }
    compile(libs.zookeeper) {
      exclude module: 'slf4j-log4j12'
      exclude module: 'log4j'
      exclude module: 'netty'
    }

    compileOnly libs.log4j

    testCompile project(':clients').sourceSets.test.output
    testCompile libs.bcpkix
    testCompile libs.mockitoCore
    testCompile libs.easymock
    testCompile(libs.apacheda) {
      exclude group: 'xml-apis', module: 'xml-apis'
      // `mina-core` is a transitive dependency for `apacheds` and `apacheda`.
      // It is safer to use from `apacheds` since that is the implementation.
      exclude module: 'mina-core'
    }
    testCompile libs.apachedsCoreApi
    testCompile libs.apachedsInterceptorKerberos
    testCompile libs.apachedsProtocolShared
    testCompile libs.apachedsProtocolKerberos
    testCompile libs.apachedsProtocolLdap
    testCompile libs.apachedsLdifPartition
    testCompile libs.apachedsMavibotPartition
    testCompile libs.apachedsJdbmPartition
    testCompile libs.junit
    testCompile libs.scalatest
    testCompile libs.slf4jlog4j
    testCompile libs.jfreechart
  }
  
  configurations {
    // manually excludes some unnecessary dependencies
    compile.exclude module: 'javax'
    compile.exclude module: 'jline'
    compile.exclude module: 'jms'
    compile.exclude module: 'jmxri'
    compile.exclude module: 'jmxtools'
    compile.exclude module: 'mail'
    // To prevent a UniqueResourceException due the same resource existing in both
    // org.apache.directory.api/api-all and org.apache.directory.api/api-ldap-schema-data
    testCompile.exclude module: 'api-ldap-schema-data'
  }

  tasks.create(name: "copyDependantLibs", type: Copy) {
    from (configurations.testRuntime) {
      include('slf4j-log4j12*')
      include('log4j*jar')
    }
    from (configurations.runtime) {
      exclude('kafka-clients*')
    }
    into "$buildDir/dependant-libs-${versions.scala}"
    duplicatesStrategy 'exclude'
  }

  task genProtocolErrorDocs(type: JavaExec) {
    classpath = sourceSets.main.runtimeClasspath
    main = 'org.apache.kafka.common.protocol.Errors'
    if( !generatedDocsDir.exists() ) { generatedDocsDir.mkdirs() }
    standardOutput = new File(generatedDocsDir, "protocol_errors.html").newOutputStream()
  }

  task genProtocolTypesDocs(type: JavaExec) {
    classpath = sourceSets.main.runtimeClasspath
    main = 'org.apache.kafka.common.protocol.types.Type'
    if( !generatedDocsDir.exists() ) { generatedDocsDir.mkdirs() }
    standardOutput = new File(generatedDocsDir, "protocol_types.html").newOutputStream()
  }

  task genProtocolApiKeyDocs(type: JavaExec) {
    classpath = sourceSets.main.runtimeClasspath
    main = 'org.apache.kafka.common.protocol.ApiKeys'
    if( !generatedDocsDir.exists() ) { generatedDocsDir.mkdirs() }
    standardOutput = new File(generatedDocsDir, "protocol_api_keys.html").newOutputStream()
  }

  task genProtocolMessageDocs(type: JavaExec) {
    classpath = sourceSets.main.runtimeClasspath
    main = 'org.apache.kafka.common.protocol.Protocol'
    if( !generatedDocsDir.exists() ) { generatedDocsDir.mkdirs() }
    standardOutput = new File(generatedDocsDir, "protocol_messages.html").newOutputStream()
  }

  task genAdminClientConfigDocs(type: JavaExec) {
    classpath = sourceSets.main.runtimeClasspath
    main = 'org.apache.kafka.clients.admin.AdminClientConfig'
    if( !generatedDocsDir.exists() ) { generatedDocsDir.mkdirs() }
    standardOutput = new File(generatedDocsDir, "admin_client_config.html").newOutputStream()
  }

  task genProducerConfigDocs(type: JavaExec) {
    classpath = sourceSets.main.runtimeClasspath
    main = 'org.apache.kafka.clients.producer.ProducerConfig'
    if( !generatedDocsDir.exists() ) { generatedDocsDir.mkdirs() }
    standardOutput = new File(generatedDocsDir, "producer_config.html").newOutputStream()
  }

  task genConsumerConfigDocs(type: JavaExec) {
    classpath = sourceSets.main.runtimeClasspath
    main = 'org.apache.kafka.clients.consumer.ConsumerConfig'
    if( !generatedDocsDir.exists() ) { generatedDocsDir.mkdirs() }
    standardOutput = new File(generatedDocsDir, "consumer_config.html").newOutputStream()
  }

  task genKafkaConfigDocs(type: JavaExec) {
    classpath = sourceSets.main.runtimeClasspath
    main = 'kafka.server.KafkaConfig'
    if( !generatedDocsDir.exists() ) { generatedDocsDir.mkdirs() }
    standardOutput = new File(generatedDocsDir, "kafka_config.html").newOutputStream()
  }

  task genTopicConfigDocs(type: JavaExec) {
    classpath = sourceSets.main.runtimeClasspath
    main = 'kafka.log.LogConfig'
    if( !generatedDocsDir.exists() ) { generatedDocsDir.mkdirs() }
    standardOutput = new File(generatedDocsDir, "topic_config.html").newOutputStream()
  }

  task genConsumerMetricsDocs(type: JavaExec) {
    classpath = sourceSets.test.runtimeClasspath
    main = 'org.apache.kafka.clients.consumer.internals.ConsumerMetrics'
    if( !generatedDocsDir.exists() ) { generatedDocsDir.mkdirs() }
    standardOutput = new File(generatedDocsDir, "consumer_metrics.html").newOutputStream()
  }

  task genProducerMetricsDocs(type: JavaExec) {
    classpath = sourceSets.test.runtimeClasspath
    main = 'org.apache.kafka.clients.producer.internals.ProducerMetrics'
    if( !generatedDocsDir.exists() ) { generatedDocsDir.mkdirs() }
    standardOutput = new File(generatedDocsDir, "producer_metrics.html").newOutputStream()
  }

  task siteDocsTar(dependsOn: ['genProtocolErrorDocs', 'genProtocolTypesDocs', 'genProtocolApiKeyDocs', 'genProtocolMessageDocs',
                               'genAdminClientConfigDocs', 'genProducerConfigDocs', 'genConsumerConfigDocs',
                               'genKafkaConfigDocs', 'genTopicConfigDocs',
                               ':connect:runtime:genConnectConfigDocs', ':connect:runtime:genConnectTransformationDocs',
                               ':connect:runtime:genSinkConnectorConfigDocs', ':connect:runtime:genSourceConnectorConfigDocs',
                               ':streams:genStreamsConfigDocs', 'genConsumerMetricsDocs', 'genProducerMetricsDocs',
                               ':connect:runtime:genConnectMetricsDocs'], type: Tar) {
    classifier = 'site-docs'
    compression = Compression.GZIP
    from project.file("$rootDir/docs")
    into 'site-docs'
    duplicatesStrategy 'exclude'
  }

  tasks.create(name: "releaseTarGz", dependsOn: configurations.archives.artifacts, type: Tar) {
    into "kafka_${versions.baseScala}-${version}"
    compression = Compression.GZIP
    from(project.file("$rootDir/bin")) { into "bin/" }
    from(project.file("$rootDir/config")) { into "config/" }
    from "$rootDir/LICENSE"
    from "$rootDir/NOTICE"
    from(configurations.runtime) { into("libs/") }
    from(configurations.archives.artifacts.files) { into("libs/") }
    from(project.siteDocsTar) { into("site-docs/") }
    from(project(':tools').jar) { into("libs/") }
    from(project(':tools').configurations.runtime) { into("libs/") }
    from(project(':connect:api').jar) { into("libs/") }
    from(project(':connect:api').configurations.runtime) { into("libs/") }
    from(project(':connect:runtime').jar) { into("libs/") }
    from(project(':connect:runtime').configurations.runtime) { into("libs/") }
    from(project(':connect:transforms').jar) { into("libs/") }
    from(project(':connect:transforms').configurations.runtime) { into("libs/") }
    from(project(':connect:json').jar) { into("libs/") }
    from(project(':connect:json').configurations.runtime) { into("libs/") }
    from(project(':connect:file').jar) { into("libs/") }
    from(project(':connect:file').configurations.runtime) { into("libs/") }
    from(project(':connect:basic-auth-extension').jar) { into("libs/") }
    from(project(':connect:basic-auth-extension').configurations.runtime) { into("libs/") }
    from(project(':streams').jar) { into("libs/") }
    from(project(':streams').configurations.runtime) { into("libs/") }
    from(project(':streams:streams-scala').jar) { into("libs/") }
    from(project(':streams:streams-scala').configurations.runtime) { into("libs/") }
    from(project(':streams:test-utils').jar) { into("libs/") }
    from(project(':streams:test-utils').configurations.runtime) { into("libs/") }
    from(project(':streams:examples').jar) { into("libs/") }
    from(project(':streams:examples').configurations.runtime) { into("libs/") }
    duplicatesStrategy 'exclude'
  }

  jar {
    dependsOn('copyDependantLibs')
  }

  jar.manifest {
    attributes(
      'Version': "${version}"
    )
  }

  tasks.create(name: "copyDependantTestLibs", type: Copy) {
    from (configurations.testRuntime) {
      include('*.jar')
    }
    into "$buildDir/dependant-testlibs"
    //By default gradle does not handle test dependencies between the sub-projects
    //This line is to include clients project test jar to dependant-testlibs
    from (project(':clients').testJar ) { "$buildDir/dependant-testlibs" }
    duplicatesStrategy 'exclude'
  }

  systemTestLibs.dependsOn('jar', 'testJar', 'copyDependantTestLibs')

  checkstyle {
    configProperties = checkstyleConfigProperties("import-control-core.xml")
  }
}

project(':examples') {
  archivesBaseName = "kafka-examples"

  dependencies {
    compile project(':core')
  }

  javadoc {
    enabled = false
  }

  checkstyle {
    configProperties = checkstyleConfigProperties("import-control-core.xml")
  }
}

project(':clients') {
  archivesBaseName = "kafka-clients"

  configurations {
    jacksonDatabindConfig
  }

  // add jacksonDatabindConfig as provided scope config with high priority (1000)
  conf2ScopeMappings.addMapping(1000, configurations.jacksonDatabindConfig, "provided")

  dependencies {
    compile libs.zstd
    compile libs.lz4
    compile libs.snappy
    compile libs.slf4jApi
    compileOnly libs.jacksonDatabind // for SASL/OAUTHBEARER bearer token parsing

    jacksonDatabindConfig libs.jacksonDatabind // to publish as provided scope dependency.

    testCompile libs.bcpkix
    testCompile libs.junit
    testCompile libs.mockitoCore

    testRuntime libs.slf4jlog4j
    testRuntime libs.jacksonDatabind
  }

  task determineCommitId {
    def takeFromHash = 16
    if (commitId) {
      commitId = commitId.take(takeFromHash)
    } else if (file("$rootDir/.git/HEAD").exists()) {
      def headRef = file("$rootDir/.git/HEAD").text
      if (headRef.contains('ref: ')) {
        headRef = headRef.replaceAll('ref: ', '').trim()
        if (file("$rootDir/.git/$headRef").exists()) {
          commitId = file("$rootDir/.git/$headRef").text.trim().take(takeFromHash)
        }
      } else {
        commitId = headRef.trim().take(takeFromHash)
      }
    } else {
      commitId = "unknown"
    }
  }

  task createVersionFile(dependsOn: determineCommitId) {
    ext.receiptFile = file("$buildDir/kafka/$buildVersionFileName")
    outputs.file receiptFile
    outputs.upToDateWhen { false }
    doLast {
      def data = [
        commitId: commitId,
        version: version,
      ]

      receiptFile.parentFile.mkdirs()
      def content = data.entrySet().collect { "$it.key=$it.value" }.sort().join("\n")
      receiptFile.setText(content, "ISO-8859-1")
    }
  }

  jar {
    dependsOn createVersionFile
    from("$buildDir") {
        include "kafka/$buildVersionFileName"
    }
  }

  clean.doFirst {
    delete "$buildDir/kafka/"
  }

  javadoc {
    include "**/org/apache/kafka/clients/admin/*"
    include "**/org/apache/kafka/clients/consumer/*"
    include "**/org/apache/kafka/clients/producer/*"
    include "**/org/apache/kafka/common/*"
    include "**/org/apache/kafka/common/acl/*"
    include "**/org/apache/kafka/common/annotation/*"
    include "**/org/apache/kafka/common/errors/*"
    include "**/org/apache/kafka/common/header/*"
    include "**/org/apache/kafka/common/resource/*"
    include "**/org/apache/kafka/common/serialization/*"
    include "**/org/apache/kafka/common/config/*"
    include "**/org/apache/kafka/common/config/provider/*"
    include "**/org/apache/kafka/common/security/auth/*"
    include "**/org/apache/kafka/common/security/plain/*"
    include "**/org/apache/kafka/common/security/scram/*"
    include "**/org/apache/kafka/common/security/token/delegation/*"
    include "**/org/apache/kafka/common/security/oauthbearer/*"
    include "**/org/apache/kafka/server/policy/*"
    include "**/org/apache/kafka/server/quota/*"
  }
}

project(':tools') {
  archivesBaseName = "kafka-tools"

  dependencies {
    compile project(':clients')
    compile project(':log4j-appender')
    compile libs.argparse4j
    compile libs.jacksonDatabind
    compile libs.slf4jApi

    compile libs.jacksonJaxrsJsonProvider
    compile libs.jerseyContainerServlet
    compile libs.jerseyHk2
    compile libs.jaxbApi // Jersey dependency that was available in the JDK before Java 9
    compile libs.activation // Jersey dependency that was available in the JDK before Java 9
    compile libs.jettyServer
    compile libs.jettyServlet
    compile libs.jettyServlets

    testCompile project(':clients')
    testCompile libs.junit
    testCompile project(':clients').sourceSets.test.output
    testCompile libs.easymock
    testCompile libs.powermockJunit4
    testCompile libs.powermockEasymock

    testRuntime libs.slf4jlog4j
  }

  javadoc {
    enabled = false
  }

  tasks.create(name: "copyDependantLibs", type: Copy) {
    from (configurations.testRuntime) {
      include('slf4j-log4j12*')
      include('log4j*jar')
    }
    from (configurations.runtime) {
      exclude('kafka-clients*')
    }
    into "$buildDir/dependant-libs-${versions.scala}"
    duplicatesStrategy 'exclude'
  }

  jar {
    dependsOn 'copyDependantLibs'
  }
}

project(':streams') {
  archivesBaseName = "kafka-streams"

  dependencies {
    compile project(':clients')
    compile project(':connect:json')  // this dependency should be removed after we unify data API
    compile libs.slf4jApi
    compile libs.rocksDBJni

    // testCompileOnly prevents streams from exporting a dependency on test-utils, which would cause a dependency cycle
    testCompileOnly project(':streams:test-utils')
    testCompile project(':clients').sourceSets.test.output
    testCompile project(':core')
    testCompile project(':core').sourceSets.test.output
    testCompile libs.log4j
    testCompile libs.junit
    testCompile libs.easymock
    testCompile libs.bcpkix

    testRuntimeOnly project(':streams:test-utils')
    testRuntime libs.slf4jlog4j
  }

  javadoc {
    include "**/org/apache/kafka/streams/**"
    exclude "**/internals/**"
  }

  tasks.create(name: "copyDependantLibs", type: Copy) {
    from (configurations.testRuntime) {
      include('slf4j-log4j12*')
      include('log4j*jar')
    }
    from (configurations.runtime) {
      exclude('kafka-clients*')
    }
    into "$buildDir/dependant-libs-${versions.scala}"
    duplicatesStrategy 'exclude'
  }

  jar {
    dependsOn 'copyDependantLibs'
  }

  systemTestLibs {
    dependsOn testJar
  }

  task genStreamsConfigDocs(type: JavaExec) {
    classpath = sourceSets.main.runtimeClasspath
    main = 'org.apache.kafka.streams.StreamsConfig'
    if( !generatedDocsDir.exists() ) { generatedDocsDir.mkdirs() }
    standardOutput = new File(generatedDocsDir, "streams_config.html").newOutputStream()
  }
}

project(':streams:streams-scala') {
  println "Building project 'streams-scala' with Scala version ${versions.scala}"
  apply plugin: 'scala'
  archivesBaseName = "kafka-streams-scala_${versions.baseScala}"

  dependencies {
    compile project(':streams')

    compile libs.scalaLibrary

    testCompile project(':core')
    testCompile project(':core').sourceSets.test.output
    testCompile project(':streams').sourceSets.test.output
    testCompile project(':clients').sourceSets.test.output
    testCompile project(':streams:test-utils')

    testCompile libs.junit
    testCompile libs.scalatest
    testCompile libs.easymock

    testRuntime libs.slf4jlog4j
  }

  javadoc {
    include "**/org/apache/kafka/streams/scala/**"
  }

  tasks.create(name: "copyDependantLibs", type: Copy) {
    from (configurations.runtime) {
      exclude('kafka-streams*')
    }
    into "$buildDir/dependant-libs-${versions.scala}"
    duplicatesStrategy 'exclude'
  }

  jar {
    dependsOn 'copyDependantLibs'
  }

  test.dependsOn(':spotlessScalaCheck')
}

project(':streams:test-utils') {
  archivesBaseName = "kafka-streams-test-utils"

  dependencies {
    compile project(':streams')
    compile project(':clients')

    testCompile project(':clients').sourceSets.test.output
    testCompile libs.junit
    testCompile libs.easymock

    testRuntime libs.slf4jlog4j
  }

  javadoc {
    include "**/org/apache/kafka/streams/test/**"
    exclude "**/internals/**"
  }

  tasks.create(name: "copyDependantLibs", type: Copy) {
    from (configurations.runtime) {
      exclude('kafka-streams*')
    }
    into "$buildDir/dependant-libs-${versions.scala}"
    duplicatesStrategy 'exclude'
  }

  jar {
    dependsOn 'copyDependantLibs'
  }

}

project(':streams:examples') {
  archivesBaseName = "kafka-streams-examples"

  dependencies {
    compile project(':streams')
    compile project(':connect:json')  // this dependency should be removed after we unify data API
    compile libs.slf4jlog4j

    testCompile project(':streams:test-utils')
    testCompile project(':clients').sourceSets.test.output // for org.apache.kafka.test.IntegrationTest
    testCompile libs.junit
  }

  javadoc {
    enabled = false
  }

  tasks.create(name: "copyDependantLibs", type: Copy) {
    from (configurations.runtime) {
      exclude('kafka-streams*')
    }
    into "$buildDir/dependant-libs-${versions.scala}"
    duplicatesStrategy 'exclude'
  }

  jar {
    dependsOn 'copyDependantLibs'
  }
}

project(':streams:upgrade-system-tests-0100') {
  archivesBaseName = "kafka-streams-upgrade-system-tests-0100"

  dependencies {
    testCompile libs.kafkaStreams_0100
  }

  systemTestLibs {
    dependsOn testJar
  }
}

project(':streams:upgrade-system-tests-0101') {
  archivesBaseName = "kafka-streams-upgrade-system-tests-0101"

  dependencies {
    testCompile libs.kafkaStreams_0101
  }

  systemTestLibs {
    dependsOn testJar
  }
}

project(':streams:upgrade-system-tests-0102') {
  archivesBaseName = "kafka-streams-upgrade-system-tests-0102"

  dependencies {
    testCompile libs.kafkaStreams_0102
  }

  systemTestLibs {
    dependsOn testJar
  }
}

project(':streams:upgrade-system-tests-0110') {
  archivesBaseName = "kafka-streams-upgrade-system-tests-0110"

  dependencies {
    testCompile libs.kafkaStreams_0110
  }

  systemTestLibs {
    dependsOn testJar
  }
}

project(':streams:upgrade-system-tests-10') {
  archivesBaseName = "kafka-streams-upgrade-system-tests-10"

  dependencies {
    testCompile libs.kafkaStreams_10
  }

  systemTestLibs {
    dependsOn testJar
  }
}

project(':streams:upgrade-system-tests-11') {
  archivesBaseName = "kafka-streams-upgrade-system-tests-11"

  dependencies {
    testCompile libs.kafkaStreams_11
  }

  systemTestLibs {
    dependsOn testJar
  }
}

project(':streams:upgrade-system-tests-20') {
  archivesBaseName = "kafka-streams-upgrade-system-tests-20"

  dependencies {
    testCompile libs.kafkaStreams_20
  }

  systemTestLibs {
    dependsOn testJar
  }
}

project(':jmh-benchmarks') {

  apply plugin: 'com.github.johnrengelman.shadow'

  shadowJar {
    baseName = 'kafka-jmh-benchmarks-all'
    classifier = null
    version = null
  }

  dependencies {
    compile project(':clients')
    compile project(':streams')
    compile libs.jmhCore
    annotationProcessor libs.jmhGeneratorAnnProcess
    compile libs.jmhCoreBenchmarks
  }

  jar {
    manifest {
      attributes "Main-Class": "org.openjdk.jmh.Main"
    }
  }


  task jmh(type: JavaExec, dependsOn: [':jmh-benchmarks:clean', ':jmh-benchmarks:shadowJar']) {

    main="-jar"

    doFirst {
      if (System.getProperty("jmhArgs")) {
          args System.getProperty("jmhArgs").split(',')
      }
      args = [shadowJar.archivePath, *args]
    }
  }

  javadoc {
     enabled = false
  }
}

project(':log4j-appender') {
  archivesBaseName = "kafka-log4j-appender"

  dependencies {
    compile project(':clients')
    compile libs.slf4jlog4j

    testCompile project(':clients').sourceSets.test.output
    testCompile libs.junit
    testCompile libs.easymock
  }

  javadoc {
    enabled = false
  }

}

project(':connect:api') {
  archivesBaseName = "connect-api"

  dependencies {
    compile project(':clients')
    compile libs.slf4jApi
    compile libs.jaxrsApi

    testCompile libs.junit

    testRuntime libs.slf4jlog4j
    testCompile project(':clients').sourceSets.test.output
  }

  javadoc {
    include "**/org/apache/kafka/connect/**" // needed for the `javadocAll` task
    options.links "http://docs.oracle.com/javase/7/docs/api/"
  }

  tasks.create(name: "copyDependantLibs", type: Copy) {
    from (configurations.testRuntime) {
      include('slf4j-log4j12*')
      include('log4j*jar')
    }
    from (configurations.runtime) {
      exclude('kafka-clients*')
      exclude('connect-*')
    }
    into "$buildDir/dependant-libs"
    duplicatesStrategy 'exclude'
  }

  jar {
    dependsOn copyDependantLibs
  }
}

project(':connect:transforms') {
  archivesBaseName = "connect-transforms"

  dependencies {
    compile project(':connect:api')
    compile libs.slf4jApi

    testCompile libs.easymock
    testCompile libs.junit
    testCompile libs.powermockJunit4
    testCompile libs.powermockEasymock

    testRuntime libs.slf4jlog4j
    testCompile project(':clients').sourceSets.test.output
  }

  javadoc {
    enabled = false
  }

  tasks.create(name: "copyDependantLibs", type: Copy) {
    from (configurations.testRuntime) {
      include('slf4j-log4j12*')
      include('log4j*jar')
    }
    from (configurations.runtime) {
      exclude('kafka-clients*')
      exclude('connect-*')
    }
    into "$buildDir/dependant-libs"
    duplicatesStrategy 'exclude'
  }

  jar {
    dependsOn copyDependantLibs
  }
}

project(':connect:json') {
  archivesBaseName = "connect-json"

  dependencies {
    compile project(':connect:api')
    compile libs.jacksonDatabind
    compile libs.slf4jApi

    testCompile libs.easymock
    testCompile libs.junit
    testCompile libs.powermockJunit4
    testCompile libs.powermockEasymock

    testRuntime libs.slf4jlog4j
    testCompile project(':clients').sourceSets.test.output
  }

  javadoc {
    enabled = false
  }

  tasks.create(name: "copyDependantLibs", type: Copy) {
    from (configurations.testRuntime) {
      include('slf4j-log4j12*')
      include('log4j*jar')
    }
    from (configurations.runtime) {
      exclude('kafka-clients*')
      exclude('connect-*')
    }
    into "$buildDir/dependant-libs"
    duplicatesStrategy 'exclude'
  }

  jar {
    dependsOn copyDependantLibs
  }
}

project(':connect:runtime') {
  archivesBaseName = "connect-runtime"

  dependencies {

    compile project(':connect:api')
    compile project(':clients')
    compile project(':tools')
    compile project(':connect:json')
    compile project(':connect:transforms')

    compile libs.slf4jApi
    compile libs.jacksonJaxrsJsonProvider
    compile libs.jerseyContainerServlet
    compile libs.jerseyHk2
    compile libs.jaxbApi // Jersey dependency that was available in the JDK before Java 9
    compile libs.activation // Jersey dependency that was available in the JDK before Java 9
    compile libs.jettyServer
    compile libs.jettyServlet
    compile libs.jettyServlets
    compile libs.jettyClient
    compile(libs.reflections)
    compile(libs.mavenArtifact)

    testCompile project(':clients').sourceSets.test.output
    testCompile libs.easymock
    testCompile libs.junit
    testCompile libs.powermockJunit4
    testCompile libs.powermockEasymock

    testCompile project(':clients').sourceSets.test.output

    testRuntime libs.slf4jlog4j
  }

  javadoc {
    enabled = false
  }

  tasks.create(name: "copyDependantLibs", type: Copy) {
    from (configurations.testRuntime) {
      include('slf4j-log4j12*')
      include('log4j*jar')
    }
    from (configurations.runtime) {
      exclude('kafka-clients*')
      exclude('connect-*')
    }
    into "$buildDir/dependant-libs"
    duplicatesStrategy 'exclude'
  }

  jar {
    dependsOn copyDependantLibs
  }

  task genConnectConfigDocs(type: JavaExec) {
    classpath = sourceSets.main.runtimeClasspath
    main = 'org.apache.kafka.connect.runtime.distributed.DistributedConfig'
    if( !generatedDocsDir.exists() ) { generatedDocsDir.mkdirs() }
    standardOutput = new File(generatedDocsDir, "connect_config.html").newOutputStream()
  }

  task genSinkConnectorConfigDocs(type: JavaExec) {
    classpath = sourceSets.main.runtimeClasspath
    main = 'org.apache.kafka.connect.runtime.SinkConnectorConfig'
    if( !generatedDocsDir.exists() ) { generatedDocsDir.mkdirs() }
    standardOutput = new File(generatedDocsDir, "sink_connector_config.html").newOutputStream()
  }

  task genSourceConnectorConfigDocs(type: JavaExec) {
    classpath = sourceSets.main.runtimeClasspath
    main = 'org.apache.kafka.connect.runtime.SourceConnectorConfig'
    if( !generatedDocsDir.exists() ) { generatedDocsDir.mkdirs() }
    standardOutput = new File(generatedDocsDir, "source_connector_config.html").newOutputStream()
  }

  task genConnectTransformationDocs(type: JavaExec) {
    classpath = sourceSets.main.runtimeClasspath
    main = 'org.apache.kafka.connect.tools.TransformationDoc'
    if( !generatedDocsDir.exists() ) { generatedDocsDir.mkdirs() }
    standardOutput = new File(generatedDocsDir, "connect_transforms.html").newOutputStream()
  }

  task genConnectMetricsDocs(type: JavaExec) {
    classpath = sourceSets.test.runtimeClasspath
    main = 'org.apache.kafka.connect.runtime.ConnectMetrics'
    if( !generatedDocsDir.exists() ) { generatedDocsDir.mkdirs() }
    standardOutput = new File(generatedDocsDir, "connect_metrics.html").newOutputStream()
  }

}

project(':connect:file') {
  archivesBaseName = "connect-file"

  dependencies {
    compile project(':connect:api')
    compile libs.slf4jApi

    testCompile libs.easymock
    testCompile libs.junit
    testCompile libs.powermockJunit4
    testCompile libs.powermockEasymock

    testRuntime libs.slf4jlog4j
    testCompile project(':clients').sourceSets.test.output
  }

  javadoc {
    enabled = false
  }

  tasks.create(name: "copyDependantLibs", type: Copy) {
    from (configurations.testRuntime) {
      include('slf4j-log4j12*')
      include('log4j*jar')
    }
    from (configurations.runtime) {
      exclude('kafka-clients*')
      exclude('connect-*')
    }
    into "$buildDir/dependant-libs"
    duplicatesStrategy 'exclude'
  }

  jar {
    dependsOn copyDependantLibs
  }
}

project(':connect:basic-auth-extension') {
  archivesBaseName = "connect-basic-auth-extension"

  dependencies {
    compile project(':connect:api')
    compile libs.slf4jApi

    testCompile libs.bcpkix
    testCompile libs.easymock
    testCompile libs.junit
    testCompile libs.powermockJunit4
    testCompile libs.powermockEasymock
    testCompile project(':clients').sourceSets.test.output

    testRuntime libs.slf4jlog4j
    testRuntime libs.jerseyContainerServlet
  }

  javadoc {
    enabled = false
  }

  tasks.create(name: "copyDependantLibs", type: Copy) {
    from (configurations.testRuntime) {
      include('slf4j-log4j12*')
      include('log4j*jar')
    }
    from (configurations.runtime) {
      exclude('kafka-clients*')
      exclude('connect-*')
    }
    into "$buildDir/dependant-libs"
    duplicatesStrategy 'exclude'
  }

  jar {
    dependsOn copyDependantLibs
  }
}

project(':ce-security') {
  archivesBaseName = "ce-security"

  dependencies {
    compile libs.bcpkix
    compile libs.jose4j
    testCompile libs.junit
  }

  tasks.create(name: "copyDependantLibs", type: Copy) {
    from (configurations.testRuntime) {
      include('slf4j-log4j12*')
      include('log4j*jar')
    }
    from (configurations.runtime) {
    }
    into "$buildDir/dependant-libs"
    duplicatesStrategy 'exclude'
  }

  jar {
    dependsOn 'copyDependantLibs'
  }

  checkstyle {
    configProperties = checkstyleConfigProperties("import-control-ce.xml")
  }
}

project(':ce-serializers') {
  apply plugin: 'com.google.protobuf'
  archivesBaseName = "ce-serializers"

  dependencies {
    compile libs.gson
    compile libs.guava
    compile libs.jaxbApi
    compile libs.protobuf
    compile libs.protobufUtil
    compile project(':clients')
    testCompile libs.junit
  }

  tasks.create(name: "copyDependantLibs", type: Copy) {
    from (configurations.testRuntime) {
      include('slf4j-log4j12*')
      include('log4j*jar')
    }
    from (configurations.runtime) {
    }
    into "$buildDir/dependant-libs"
    duplicatesStrategy 'exclude'
  }

  protobuf {
    protoc {
      // Download the protoc executable from repositories.
      artifact = "com.google.protobuf:protoc:${versions.protobuf}"
    }
  }

  jar {
    dependsOn 'copyDependantLibs'
  }

  checkstyle {
    configProperties = checkstyleConfigProperties("import-control-ce.xml")
  }

  sourceSets {
    main {
      proto {
        srcDir 'src/main/resources/protobuf'
      }
      java {
        srcDirs "src/main/java", "${protobuf.generatedFilesBaseDir}/main/java"
      }
    }
  }

  compileJava.dependsOn 'generateProto'
}

project(':ce-licensing') {
  archivesBaseName = "ce-licensing"

  dependencies {
    compile libs.jose4j
    compile libs.zkclient
    compile project(':ce-serializers')
    compile project(':clients')
    compile project(':connect:api')
    compile project(':connect:runtime')
    compile project(':core')

    testCompile project(':clients').sourceSets.test.output
    testCompile project(':connect:runtime').sourceSets.test.output
    testCompile project(':core').sourceSets.test.output

    testCompile libs.easymock
    testCompile libs.junit
    testCompile libs.powermockEasymock
    testCompile libs.powermockJunit4
  }

  tasks.create(name: "copyDependantLibs", type: Copy) {
    from (configurations.testRuntime) {
      include('slf4j-log4j12*')
      include('log4j*jar')
    }
    from (configurations.runtime) {
    }
    into "$buildDir/dependant-libs"
    duplicatesStrategy 'exclude'
  }

  jar {
    dependsOn 'copyDependantLibs'
  }

  checkstyle {
    configProperties = checkstyleConfigProperties("import-control-ce.xml")
  }
}

project(':ce-broker-plugins') {
  apply plugin: 'com.github.johnrengelman.shadow'
  archivesBaseName = "ce-broker-plugins"

  dependencies {
    compile libs.bcpkix
    compile libs.gson
    compile libs.guava
    compile libs.jacksonDatabind
    compile libs.jbcrypt
    compile libs.jose4j
    compile project(':ce-licensing')
    compile project(':ce-security')
    compile project(':clients')

    testCompile project(':clients').sourceSets.test.output
    testCompile project(':core').sourceSets.test.output

    testCompile libs.apachedsCoreApi
    testCompile libs.apachedsInterceptorKerberos
    testCompile libs.apachedsJdbmPartition
    testCompile libs.apachedsLdifPartition
    testCompile libs.apachedsMavibotPartition
    testCompile libs.apachedsProtocolKerberos
    testCompile libs.apachedsProtocolLdap
    testCompile libs.apachedsProtocolShared
    testCompile libs.guavaTestLib
    testCompile libs.junit
    testCompile libs.log4j
    testCompile libs.mockitoCore
    testCompile libs.scalatest
  }

  tasks.create(name: "copyDependantLibs", type: Copy) {
    from (configurations.testRuntime) {
      include('slf4j-log4j12*')
      include('log4j*jar')
    }
    from (configurations.runtime) {
    }
    into "$buildDir/dependant-libs"
    duplicatesStrategy 'exclude'
  }

  jar {
    dependsOn 'copyDependantLibs'
  }

  shadowJar {
    baseName = 'ce-broker-plugins-all'
    classifier = null
    version = null
    mergeServiceFiles()
    relocate 'com.google.protobuf', 'io.confluent.shaded.com.google.protobuf'
    relocate 'com.google.common', 'io.confluent.shaded.com.google.common'
    relocate 'com.google.gson', 'io.confluent.shaded.com.google.gson'
  }

  checkstyle {
    // Checkstyle is disabled for now on this subproject.  One reason is
    // because the checkstyle import-control plugin can't handle subprojects
    // where there is more than one root package.  See:
    // https://stackoverflow.com/questions/16142898/checkstyle-rule-to-limit-interactions-between-root-packages-with-importcontrol
    //
    // Another reason is because 
    configProperties = checkstyleConfigProperties("import-control-ce.xml")
    sourceSets = []
  }
}

task aggregatedJavadoc(type: Javadoc) {
  def projectsWithJavadoc = subprojects.findAll { it.javadoc.enabled }
  source = projectsWithJavadoc.collect { it.sourceSets.main.allJava }
  classpath = files(projectsWithJavadoc.collect { it.sourceSets.main.compileClasspath })
  includes = projectsWithJavadoc.collectMany { it.javadoc.getIncludes() }
  excludes = projectsWithJavadoc.collectMany { it.javadoc.getExcludes() }
  options.links "http://docs.oracle.com/javase/7/docs/api/"
}
<|MERGE_RESOLUTION|>--- conflicted
+++ resolved
@@ -28,7 +28,6 @@
   dependencies {
     // For Apache Rat plugin to ignore non-Git files
     classpath "org.ajoberstar:grgit:1.9.3"
-<<<<<<< HEAD
     classpath 'com.github.ben-manes:gradle-versions-plugin:0.17.0'
     classpath 'org.scoverage:gradle-scoverage:2.3.0'
     classpath 'com.github.jengelman.gradle.plugins:shadow:2.0.4'
@@ -36,14 +35,6 @@
     classpath "com.diffplug.spotless:spotless-plugin-gradle:3.10.0"
     classpath "gradle.plugin.com.github.spotbugs:spotbugs-gradle-plugin:1.6.3"
     classpath 'com.google.protobuf:protobuf-gradle-plugin:0.8.6'
-=======
-    classpath 'com.github.ben-manes:gradle-versions-plugin:0.20.0'
-    classpath 'org.scoverage:gradle-scoverage:2.4.0'
-    classpath 'com.github.jengelman.gradle.plugins:shadow:4.0.0'
-    classpath 'org.owasp:dependency-check-gradle:3.3.2'
-    classpath "com.diffplug.spotless:spotless-plugin-gradle:3.15.0"
-    classpath "gradle.plugin.com.github.spotbugs:spotbugs-gradle-plugin:1.6.4"
->>>>>>> fdba029d
   }
 }
 
