--- conflicted
+++ resolved
@@ -30,19 +30,12 @@
     classpath "org.ajoberstar:grgit:1.9.3"
     classpath 'com.github.ben-manes:gradle-versions-plugin:0.20.0'
     classpath 'org.scoverage:gradle-scoverage:2.5.0'
-<<<<<<< HEAD
-    classpath 'com.github.jengelman.gradle.plugins:shadow:4.0.2'
-    classpath 'org.owasp:dependency-check-gradle:3.3.4'
-    classpath "com.diffplug.spotless:spotless-plugin-gradle:3.16.0"
-    classpath "gradle.plugin.com.github.spotbugs:spotbugs-gradle-plugin:1.6.5"
-    classpath 'com.google.protobuf:protobuf-gradle-plugin:0.8.6'
-    classpath 'de.undercouch:gradle-download-task:3.4.3'
-=======
     classpath 'com.github.jengelman.gradle.plugins:shadow:4.0.3'
     classpath 'org.owasp:dependency-check-gradle:4.0.2'
     classpath "com.diffplug.spotless:spotless-plugin-gradle:3.17.0"
     classpath "gradle.plugin.com.github.spotbugs:spotbugs-gradle-plugin:1.6.9"
->>>>>>> 32609976
+    classpath 'com.google.protobuf:protobuf-gradle-plugin:0.8.6'
+    classpath 'de.undercouch:gradle-download-task:3.4.3'
   }
 }
 
